// Copyright 2021 The NATS Authors
// Licensed under the Apache License, Version 2.0 (the "License");
// you may not use this file except in compliance with the License.
// You may obtain a copy of the License at
//
// http://www.apache.org/licenses/LICENSE-2.0
//
// Unless required by applicable law or agreed to in writing, software
// distributed under the License is distributed on an "AS IS" BASIS,
// WITHOUT WARRANTIES OR CONDITIONS OF ANY KIND, either express or implied.
// See the License for the specific language governing permissions and
// limitations under the License.

#include "examples.h"

static const char *usage = ""\
"-gd            use global message delivery thread pool\n" \
"-sync          receive synchronously (default is asynchronous)\n" \
"-pull          use pull subscription\n" \
"-pull-async    use an async pull subscription\n" \
"-fc            enable flow control\n" \
"-count         number of expected messages\n";

#define SECOND_NANO (int64_t)1E9
#define MINUTE_NANO (SECOND_NANO * 60)
#define HOUR_NANO (MINUTE_NANO * 60)

static bool fetchCompleteCalled = false;
static bool subCompleteCalled = false;

static void
onMsg(natsConnection *nc, natsSubscription *sub, natsMsg *msg, void *closure)
{
    if (print)
<<<<<<< HEAD
    {
        printf("Received msg: %s - '%.*s'\n",
=======
        printf("Received msg: %s - %.*s\n",
>>>>>>> 9e17bf54
               natsMsg_GetSubject(msg),
               natsMsg_GetDataLength(msg),
               natsMsg_GetData(msg));

        const char **keys;
        int n;
        natsMsgHeader_Keys(msg, &keys, &n);
        for (int i=0; i<n; i++)
        {
            const char *val;
            natsMsgHeader_Get(msg, keys[i], &val);
            printf("  %s: %s\n", keys[i], val);
        }
    }
    if (start == 0)
        start = nats_Now();

    // We should be using a mutex to protect those variables since
    // they are used from the subscription's delivery and the main
    // threads. For demo purposes, this is fine.
    if (++count == total)
        elapsed = nats_Now() - start;

    // Since this is auto-ack callback, we don't need to ack here.
    natsMsg_Destroy(msg);
}

static void
asyncCb(natsConnection *nc, natsSubscription *sub, natsStatus err, void *closure)
{
    printf("Async error: %u - %s\n", err, natsStatus_GetText(err));

    natsSubscription_GetDropped(sub, (int64_t*) &dropped);
}

static void
_completeFetchCb(natsConnection *nc, natsSubscription *sub, natsStatus s, void *closure)
{
    if (!print)
        return;

    fetchCompleteCalled = true;
    printf("Fetch completed with status: %u - %s\n", s, natsStatus_GetText(s));
}

static void
_completeSubCb(void *closure)
{
    if (!print)
        return;

    subCompleteCalled = true;
    printf("Subscription completed\n");
}

static bool
nextFetchCb(jsFetchRequest *req, natsSubscription *sub, void *closure)
{
    if (print)
        printf("NextFetch: always ask for 1 message, 0 MaxBytes\n");

    req->Batch = 1;
    req->MaxBytes = 0;
    return true;
}

int main(int argc, char **argv)
{
    natsConnection      *conn  = NULL;
    natsStatistics      *stats = NULL;
    natsOptions         *opts  = NULL;
    natsSubscription    *sub   = NULL;
    natsMsg             *msg   = NULL;
    jsCtx               *js    = NULL;
    jsErrCode           jerr   = 0;
    jsOptions           jsOpts;
    jsSubOptions        so;
    natsStatus          s;
    bool                delStream = false;

    opts = parseArgs(argc, argv, usage);

    if (print)
    {
        printf("Creating %s%s subscription on '%s'\n",
               async ? "an asynchronous" : "a synchronous",
               pull ? " pull" : "",
               subj);
    }
    s = natsOptions_SetErrorHandler(opts, asyncCb, NULL);

    if (s == NATS_OK)
        s = natsConnection_Connect(&conn, opts);

    if (s == NATS_OK)
        s = jsOptions_Init(&jsOpts);

    if (s == NATS_OK)
        s = jsSubOptions_Init(&so);
    if (s == NATS_OK)
    {
        so.Stream = stream;
        so.Consumer = durable;
        if (flowctrl)
        {
            so.Config.FlowControl = true;
            so.Config.Heartbeat = (int64_t)1E9;
        }
    }

    if (s == NATS_OK)
        s = natsConnection_JetStream(&js, conn, &jsOpts);

    if (s == NATS_OK)
    {
        jsStreamInfo    *si = NULL;

        // First check if the stream already exists.
        s = js_GetStreamInfo(&si, js, stream, NULL, &jerr);
        if (s == NATS_NOT_FOUND)
        {
            jsStreamConfig  cfg;

            // Since we are the one creating this stream, we can delete at the end.
            delStream = true;

            // Initialize the configuration structure.
            jsStreamConfig_Init(&cfg);
            cfg.Name = stream;
            // Set the subject
            cfg.Subjects = (const char*[1]){subj};
            // Set the subject count
            cfg.SubjectsLen = 1;
            // Make it a memory stream.
            cfg.Storage = js_MemoryStorage;
            // Add the stream,
            s = js_AddStream(&si, js, &cfg, NULL, &jerr);
        }
        if (s == NATS_OK)
        {
            if (print)
                printf("Stream %s has %" PRIu64 " messages (%" PRIu64 " bytes)\n",
                    si->Config->Name, si->State.Msgs, si->State.Bytes);

            // Need to destroy the returned stream object.
            jsStreamInfo_Destroy(si);
        }
    }

    if (s == NATS_OK)
    {
        if (pull && async)
        {
            jsOpts.PullSubscribeAsync.FetchSize = 17;
            jsOpts.PullSubscribeAsync.KeepAhead = 7;
            jsOpts.PullSubscribeAsync.CompleteHandler = _completeFetchCb;
            jsFetchRequest lifetime = {
                .Batch = total,
                .NoWait = true,
                .Expires = 1 * HOUR_NANO,
                // .Heartbeat = 1 * SECOND_NANO,
            };

            // Uncomment to provide custom control over next fetch size.
            // jsOpts.PullSubscribeAsync.NextHandler = nextFetchCb;

            // Uncomment to turn off AutoACK on delivered messages.            
            // so.ManualAck = true;

            // FIXME: demo: set msg delivery pool and verify threads, on many subs
            s = js_PullSubscribeAsync(&sub, js, subj, durable, onMsg, NULL, &lifetime, &jsOpts, &so, &jerr);
        }
        else if (pull)
            s = js_PullSubscribe(&sub, js, subj, durable, &jsOpts, &so, &jerr);
        else if (async)
            s = js_Subscribe(&sub, js, subj, onMsg, NULL, &jsOpts, &so, &jerr);
        else
            s = js_SubscribeSync(&sub, js, subj, &jsOpts, &so, &jerr);
    }

    if ((s == NATS_OK) && async)
        s = natsSubscription_SetOnCompleteCB(sub, _completeSubCb, NULL);
    if (s == NATS_OK)
        s = natsSubscription_SetPendingLimits(sub, -1, -1);
    if (s == NATS_OK)
        s = natsSubscription_AutoUnsubscribe(sub, total);

    if (s == NATS_OK)
        s = natsStatistics_Create(&stats);

    if ((s == NATS_OK) && pull && !async)
    {
<<<<<<< HEAD
        // Pull mode, simple "Fetch" loop
=======
>>>>>>> 9e17bf54
        natsMsgList list;
        int         i;

        for (count = 0; (s == NATS_OK) && (count < total); )
        {
            s = natsSubscription_Fetch(&list, sub, 1024, 5000, &jerr);
            if (s != NATS_OK)
                break;

            if (start == 0)
                start = nats_Now();

            count += (int64_t) list.Count;
            for (i=0; (s == NATS_OK) && (i<list.Count); i++)
                s = natsMsg_Ack(list.Msgs[i], &jsOpts);

            natsMsgList_Destroy(&list);
        }
    }
    else if ((s == NATS_OK) && async)
    {
        // All async modes (push and pull)
        while (s == NATS_OK)
        {
<<<<<<< HEAD
            bool end = (count + dropped >= total);

            if (end && subCompleteCalled)
            {
                if (!pull)
                    break;
                else if (fetchCompleteCalled)
                    break;
            }
=======
            if (count + dropped == total)
                break;
>>>>>>> 9e17bf54

            nats_Sleep(500);
        }
    }
    else if (s == NATS_OK)
    {
<<<<<<< HEAD
        // Sync mode
=======
>>>>>>> 9e17bf54
        for (count = 0; (s == NATS_OK) && (count < total); count++)
        {
            s = natsSubscription_NextMsg(&msg, sub, 5000);
            if (s != NATS_OK)
                break;

            if (start == 0)
                start = nats_Now();

            s = natsMsg_Ack(msg, &jsOpts);
            natsMsg_Destroy(msg);
        }
    }

    if (s == NATS_OK)
    {
        printStats(STATS_IN|STATS_COUNT, conn, sub, stats);
        printPerf("Received");
    }
    if (s == NATS_OK)
    {
        jsStreamInfo *si = NULL;

        // Let's report some stats after the run
        s = js_GetStreamInfo(&si, js, stream, NULL, &jerr);
        if (s == NATS_OK)
        {
            printf("\nStream %s has %" PRIu64 " messages (%" PRIu64 " bytes)\n",
                si->Config->Name, si->State.Msgs, si->State.Bytes);

            jsStreamInfo_Destroy(si);
        }
        if (delStream)
        {
            printf("\nDeleting stream %s: ", stream);
            s = js_DeleteStream(js, stream, NULL, &jerr);
            if (s == NATS_OK)
                printf("OK!");
            printf("\n");
        }
    }
    else
    {
        printf("Error: %u - %s - jerr=%u\n", s, natsStatus_GetText(s), jerr);
        nats_PrintLastErrorStack(stderr);
    }

    // Destroy all our objects to avoid report of memory leak
    jsCtx_Destroy(js);
    natsStatistics_Destroy(stats);
    natsSubscription_Destroy(sub);
    natsConnection_Destroy(conn);
    natsOptions_Destroy(opts);

    // To silence reports of memory still in used with valgrind
    nats_Close();

    return 0;
}<|MERGE_RESOLUTION|>--- conflicted
+++ resolved
@@ -32,12 +32,8 @@
 onMsg(natsConnection *nc, natsSubscription *sub, natsMsg *msg, void *closure)
 {
     if (print)
-<<<<<<< HEAD
     {
         printf("Received msg: %s - '%.*s'\n",
-=======
-        printf("Received msg: %s - %.*s\n",
->>>>>>> 9e17bf54
                natsMsg_GetSubject(msg),
                natsMsg_GetDataLength(msg),
                natsMsg_GetData(msg));
@@ -220,20 +216,17 @@
 
     if ((s == NATS_OK) && async)
         s = natsSubscription_SetOnCompleteCB(sub, _completeSubCb, NULL);
+    if ((s == NATS_OK) && async)
+        s = natsSubscription_AutoUnsubscribe(sub, total); // to get the sub closed callback
     if (s == NATS_OK)
         s = natsSubscription_SetPendingLimits(sub, -1, -1);
-    if (s == NATS_OK)
-        s = natsSubscription_AutoUnsubscribe(sub, total);
 
     if (s == NATS_OK)
         s = natsStatistics_Create(&stats);
 
     if ((s == NATS_OK) && pull && !async)
     {
-<<<<<<< HEAD
         // Pull mode, simple "Fetch" loop
-=======
->>>>>>> 9e17bf54
         natsMsgList list;
         int         i;
 
@@ -258,7 +251,6 @@
         // All async modes (push and pull)
         while (s == NATS_OK)
         {
-<<<<<<< HEAD
             bool end = (count + dropped >= total);
 
             if (end && subCompleteCalled)
@@ -268,20 +260,13 @@
                 else if (fetchCompleteCalled)
                     break;
             }
-=======
-            if (count + dropped == total)
-                break;
->>>>>>> 9e17bf54
 
             nats_Sleep(500);
         }
     }
     else if (s == NATS_OK)
     {
-<<<<<<< HEAD
         // Sync mode
-=======
->>>>>>> 9e17bf54
         for (count = 0; (s == NATS_OK) && (count < total); count++)
         {
             s = natsSubscription_NextMsg(&msg, sub, 5000);
