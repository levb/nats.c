/*
 * DO NOT EDIT! Generated during make process.
 * Copyright 2015-2018 The NATS Authors
 * Licensed under the Apache License, Version 2.0 (the "License");
 * you may not use this file except in compliance with the License.
 * You may obtain a copy of the License at
 *
 * http://www.apache.org/licenses/LICENSE-2.0
 *
 * Unless required by applicable law or agreed to in writing, software
 * distributed under the License is distributed on an "AS IS" BASIS,
 * WITHOUT WARRANTIES OR CONDITIONS OF ANY KIND, either express or implied.
 * See the License for the specific language governing permissions and
 * limitations under the License.
 */

#ifndef VERSION_H_
#define VERSION_H_

#ifdef __cplusplus
extern "C" {
#endif

#define NATS_VERSION_MAJOR  3
<<<<<<< HEAD
#define NATS_VERSION_MINOR  7
#define NATS_VERSION_PATCH  0

#define NATS_VERSION_STRING "3.7.0-beta"
=======
#define NATS_VERSION_MINOR  6
#define NATS_VERSION_PATCH  2

#define NATS_VERSION_STRING "3.6.2-beta"
>>>>>>> 4292c005
			 				  
#define NATS_VERSION_NUMBER ((NATS_VERSION_MAJOR << 16) | \
                             (NATS_VERSION_MINOR <<  8) | \
                             NATS_VERSION_PATCH)
                             
#define NATS_VERSION_REQUIRED_NUMBER 0x030600

#ifdef __cplusplus
}
#endif

#endif /* VERSION_H_ */<|MERGE_RESOLUTION|>--- conflicted
+++ resolved
@@ -22,23 +22,16 @@
 #endif
 
 #define NATS_VERSION_MAJOR  3
-<<<<<<< HEAD
 #define NATS_VERSION_MINOR  7
 #define NATS_VERSION_PATCH  0
 
 #define NATS_VERSION_STRING "3.7.0-beta"
-=======
-#define NATS_VERSION_MINOR  6
-#define NATS_VERSION_PATCH  2
-
-#define NATS_VERSION_STRING "3.6.2-beta"
->>>>>>> 4292c005
 			 				  
 #define NATS_VERSION_NUMBER ((NATS_VERSION_MAJOR << 16) | \
                              (NATS_VERSION_MINOR <<  8) | \
                              NATS_VERSION_PATCH)
                              
-#define NATS_VERSION_REQUIRED_NUMBER 0x030600
+#define NATS_VERSION_REQUIRED_NUMBER 0x030700
 
 #ifdef __cplusplus
 }
