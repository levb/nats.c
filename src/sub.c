// Copyright 2015-2024 The NATS Authors
// Licensed under the Apache License, Version 2.0 (the "License");
// you may not use this file except in compliance with the License.
// You may obtain a copy of the License at
//
// http://www.apache.org/licenses/LICENSE-2.0
//
// Unless required by applicable law or agreed to in writing, software
// distributed under the License is distributed on an "AS IS" BASIS,
// WITHOUT WARRANTIES OR CONDITIONS OF ANY KIND, either express or implied.
// See the License for the specific language governing permissions and
// limitations under the License.

#include "natsp.h"

#include <string.h>
#include <stdio.h>

#include "mem.h"
#include "conn.h"
#include "sub.h"
#include "msg.h"
#include "util.h"
#include "js.h"
#include "opts.h"
#include "glib/glib.h"

#ifdef DEV_MODE

static void _retain(natsSubscription *sub) { sub->refs++; }
static void _release(natsSubscription *sub) { sub->refs--; }

#else

#define _retain(s) ((s)->refs++)
#define _release(s) ((s)->refs--)

#endif // DEV_MODE

bool testDrainAutoUnsubRace = false;

static inline void _destroyControlMessage(natsMsg *msg)
{
    if (msg != NULL)
    {
        natsMsg_clearNoDestroy(msg);
        natsMsg_Destroy(msg);
    }
}

static inline void _freeControlMessages(natsSubscription *sub)
{
    if (sub->control == NULL)
        return;

    _destroyControlMessage(sub->control->sub.timeout);
    _destroyControlMessage(sub->control->sub.close);
    _destroyControlMessage(sub->control->sub.drain);
    _destroyControlMessage(sub->control->fetch.expired);
    _destroyControlMessage(sub->control->fetch.missedHeartbeat);
    NATS_FREE(sub->control);
}

// Should be called during the subscription creation process, or under the sub's lock.
static inline natsStatus
_runOwnDispatcher(natsSubscription *sub, bool forReplies)
{
    natsStatus s = NATS_OK;
    if (sub->ownDispatcher.thread != NULL)
        return NATS_ILLEGAL_STATE; // already running

    sub->dispatcher = &sub->ownDispatcher;

    natsLib_Retain();
    s = natsThread_Create(&sub->ownDispatcher.thread,
                          forReplies ? nats_dispatchRepliesOwnThreadf : nats_dispatchMessagesOwnThreadf,
                          sub->dispatcher);
    if (s != NATS_OK)
        natsLib_Release();

    return s;
}

static inline natsStatus _createControlMessage(natsMsg **msg, natsSubscription *sub)
{
    natsStatus s = natsMsg_create(msg, NULL, 0, NULL, 0, NULL, 0, -1);
    if (s == NATS_OK)
    {
        natsMsg_setNoDestroy(*msg);
        (*msg)->sub = sub;
    }
    return s;
}

// Sets up the default (user-thread NextMsg-only) dispatcher for a sub. Avoid
// the use of term "pull" since it's not to be confused with JetStream consumer
// pull requests.
static natsStatus
_initOwnDispatcher(natsSubscription *sub)
{
    natsStatus s = NATS_OK;

    if (sub->ownDispatcher.dedicatedTo != NULL)
        return NATS_ILLEGAL_STATE; // already started

    sub->ownDispatcher.dedicatedTo = sub;
    sub->ownDispatcher.mu = sub->mu;
    s = natsCondition_Create(&sub->ownDispatcher.cond);
    return s;
}

static inline void _cleanupOwnDispatcher(natsSubscription *sub)
{
    if (sub->ownDispatcher.thread != NULL)
    {
        natsThread_Join(sub->ownDispatcher.thread);
        natsThread_Destroy(sub->ownDispatcher.thread);
        sub->ownDispatcher.thread = NULL;
    }

    nats_destroyQueuedMessages(&sub->ownDispatcher.queue);
    natsCondition_Destroy(sub->ownDispatcher.cond);
}

void _freeSub(natsSubscription *sub)
{
    if (sub == NULL)
        return;

    _freeControlMessages(sub);
    _cleanupOwnDispatcher(sub);

    NATS_FREE(sub->subject);
    NATS_FREE(sub->queue);

    natsCondition_Destroy(sub->drainCond);
    natsTimer_Destroy(sub->timeoutTimer);
    natsMutex_Destroy(sub->mu);
    jsSub_free(sub->jsi);

    natsConn_release(sub->conn);

    NATS_FREE(sub);
}

void natsSub_release(natsSubscription *sub)
{
    int refs = 0;

    if (sub == NULL)
        return;

    natsSub_Lock(sub);

    refs = --(sub->refs);

<<<<<<< HEAD
    natsMutex_Unlock(sub->mu);
=======
    natsSub_Unlock(sub);
>>>>>>> 36ef0f04

    if (refs == 0)
        _freeSub(sub);
}

void natsSub_unlockRelease(natsSubscription *sub)
{
    int refs = 0;

    if (sub == NULL)
        return;

    refs = --(sub->refs);

    natsSub_Unlock(sub);

    if (refs == 0)
        _freeSub(sub);
}

// Runs under the subscription lock but will release it for a JS subscription
// if the JS consumer needs to be deleted.
static inline void
_setDrainCompleteState(natsSubscription *sub)
{
    // It is possible that we are here without being in "drain in progress"
    // or event "started" due to auto-unsubscribe. So unless we already
    // switched to "drain complete", swith the state.
    if (!natsSub_drainComplete(sub))
    {
        // For JS subscription we may need to delete the JS consumer, but
        // we want to do so here ONLY if there was really a drain started.
        // So need to check on drain started state. Also, note that if
        // jsSub_deleteConsumerAfterDrain is invoked, the lock may be
        // released/reacquired in that function.
        if ((sub->jsi != NULL) && natsSub_drainStarted(sub) && sub->jsi->dc)
        {
            jsSub_deleteConsumerAfterDrain(sub);
            // Check drainCompete state again, since another thread may have
            // beat us to it while lock was released.
            if (natsSub_drainComplete(sub))
                return;
        }

        // If drain status is not already set (could be done in _flushAndDrain
        // if flush fails, or timeout occurs), set it here to report if the
        // connection or subscription has been closed prior to drain completion.
        if (sub->drainStatus == NATS_OK)
        {
            if (sub->connClosed)
                sub->drainStatus = NATS_CONNECTION_CLOSED;
            else if (sub->closed)
                sub->drainStatus = NATS_INVALID_SUBSCRIPTION;
        }
        sub->drainState |= SUB_DRAIN_COMPLETE;

        natsCondition_Broadcast(sub->drainCond);
    }
}

void natsSub_setDrainCompleteState(natsSubscription *sub)
{
    natsSub_Lock(sub);
    _setDrainCompleteState(sub);
    natsSub_Unlock(sub);
}

bool natsSub_setMax(natsSubscription *sub, uint64_t max)
{
    bool accepted = false;

    natsSub_Lock(sub);
    sub->max = (max <= sub->delivered ? 0 : max);
    accepted = sub->max != 0;
    natsSub_Unlock(sub);
    return accepted;
}

natsStatus
natsSubscription_SetOnCompleteCB(natsSubscription *sub, natsOnCompleteCB cb, void *closure)
{
    natsStatus s = NATS_OK;

    if (sub == NULL)
        return nats_setDefaultError(NATS_INVALID_ARG);

    natsSub_Lock(sub);
    if ((sub->closed) || (sub->msgCb == NULL))
        s = nats_setDefaultError(NATS_INVALID_SUBSCRIPTION);
    else
    {
        sub->onCompleteCB = cb;
        sub->onCompleteCBClosure = closure;
    }
    natsSub_Unlock(sub);

    return s;
}

void natsSub_close(natsSubscription *sub, bool connectionClosed)
{
    natsSub_Lock(sub);

    if (!(sub->closed))
    {
        sub->closed = true;
        sub->connClosed = connectionClosed;

        if (sub->jsi != NULL)
        {
            if (sub->jsi->hbTimer != NULL)
                natsTimer_Stop(sub->jsi->hbTimer);
            if ((sub->jsi->fetch != NULL) && (sub->jsi->fetch->expiresTimer != NULL))
                natsTimer_Stop(sub->jsi->fetch->expiresTimer);
        }

        // If this is a subscription with timeout, stop the timer.
        if (sub->timeout != 0)
            natsTimer_Stop(sub->timeoutTimer);

        if (sub->dispatcher->thread != NULL)
        {
            // Post a control message to wake-up the worker which will ensure
            // that all pending messages for this subscription are removed,
            // release the subscription and self-destroy.
            natsSub_enqueueCtrlMsg(sub, sub->control->sub.close);
        }
        else
        {
            // Notify any pending natsSub_NextMsg() that the subscription is
            // closed.
            natsCondition_Broadcast(sub->ownDispatcher.cond);
        }
    }

    natsSub_Unlock(sub);
}

static void
_asyncTimeoutCb(natsTimer *timer, void *closure)
{
    natsSubscription *sub = (natsSubscription *)closure;

    // Should not happen, but in case
    if (sub->dispatcher == NULL)
        return;

    natsSub_Lock(sub);
    // If the subscription has already timed out and has not reset, is closed or
    // draining - do nothing.
    if (!sub->closed && !sub->timeoutSuspended)
    {
        // Set the timer to a very high value, it will be reset from the
        // worker thread.
        natsTimer_Reset(sub->timeoutTimer, 60 * 60 * 1000);

        // Post a control message to the worker thread.
        natsSub_enqueueCtrlMsg(sub, sub->control->sub.timeout);
    }
    natsSub_Unlock(sub);
}

static void
_asyncTimeoutStopCb(natsTimer *timer, void *closure)
{
    natsSubscription *sub = (natsSubscription *)closure;

    natsSub_release(sub);
}

natsStatus nats_createControlMessages(natsSubscription *sub)
{
    natsStatus s = NATS_OK;

    if (sub->control != NULL)
        return NATS_OK;
    sub->control = NATS_CALLOC(1, sizeof(natsSubscriptionControlMessages));
    if (sub->control == NULL)
        return nats_setDefaultError(NATS_NO_MEMORY);
    IFOK(s, _createControlMessage(&(sub->control->sub.timeout), sub));
    IFOK(s, _createControlMessage(&sub->control->sub.close, sub));
    IFOK(s, _createControlMessage(&sub->control->sub.drain, sub));
    IFOK(s, _createControlMessage(&sub->control->fetch.expired, sub));
    IFOK(s, _createControlMessage(&sub->control->fetch.missedHeartbeat, sub));

    // no need to free on failure, sub's free will clean it up.
    return NATS_UPDATE_ERR_STACK(s);
}

natsStatus
natsSub_create(natsSubscription **newSub, natsConnection *nc, const char *subj,
               const char *queueGroup, int64_t timeout, natsMsgHandler cb, void *cbClosure,
               bool forReplies, jsSub *jsi)
{
    natsStatus s = NATS_OK;
    natsSubscription *sub = NULL;

    sub = (natsSubscription *)NATS_CALLOC(1, sizeof(natsSubscription));
    if (sub == NULL)
        return nats_setDefaultError(NATS_NO_MEMORY);

    s = natsMutex_Create(&(sub->mu));
    if (s != NATS_OK)
    {
        NATS_FREE(sub);
        return NATS_UPDATE_ERR_STACK(s);
    }

    natsConn_retain(nc);

    sub->refs = 1;
    sub->conn = nc;
    sub->timeout = timeout;
    sub->msgCb = cb;
    sub->msgCbClosure = cbClosure;
    sub->msgsLimit = nc->opts->maxPendingMsgs;
    sub->bytesLimit = nc->opts->maxPendingBytes == -1 ? nc->opts->maxPendingMsgs * 1024 : nc->opts->maxPendingBytes;
    sub->jsi = jsi;

    sub->subject = NATS_STRDUP(subj);
    if (sub->subject == NULL)
        s = nats_setDefaultError(NATS_NO_MEMORY);

    if ((s == NATS_OK) && (queueGroup != NULL) && (strlen(queueGroup) > 0))
    {
        sub->queue = NATS_STRDUP(queueGroup);
        if (sub->queue == NULL)
            s = nats_setDefaultError(NATS_NO_MEMORY);
    }

    if (s == NATS_OK)
        s = natsCondition_Create(&sub->drainCond);
    if (s == NATS_OK)
        s = _initOwnDispatcher(sub);

    bool useShared = (forReplies ? nc->opts->useSharedReplyDispatcher : nc->opts->useSharedDispatcher);
    bool useAsyncThread = (cb != NULL);
    if ((s == NATS_OK) && useAsyncThread)
        s = nats_createControlMessages(sub);
    if (s == NATS_OK)
    {
        _retain(sub);
        if (!useAsyncThread)
        {            
            sub->dispatcher = &sub->ownDispatcher;
            _release(sub);
        }
        else if (useShared)
        {
            s = nats_assignSubToDispatch(sub, forReplies);

            // If we are using a shared dispatcher, we need to start the
            // timeout timer. Own dispatcher uses a timed wait on the
            // condition, and does not need the timer.
            if ((s == NATS_OK) && (timeout > 0))
            {
                _retain(sub);
                s = natsTimer_Create(&sub->timeoutTimer, _asyncTimeoutCb, _asyncTimeoutStopCb, timeout, sub);
                if (s != NATS_OK)
                    _release(sub);
            }
        }
        else
        {
            s = _runOwnDispatcher(sub, forReplies);
        }
        if (s != NATS_OK)
            _release(sub);
    }

    if (s == NATS_OK)
        *newSub = sub;
    else
        natsSub_release(sub);

    return NATS_UPDATE_ERR_STACK(s);
}

/*
 * Expresses interest in the given subject. The subject can have wildcards
 * (partial:*, full:>). Messages will be delivered to the associated
 * natsMsgHandler. If no natsMsgHandler is given, the subscription is a
 * synchronous subscription and can be polled via natsSubscription_NextMsg().
 */
natsStatus
natsConnection_Subscribe(natsSubscription **sub, natsConnection *nc, const char *subject,
                         natsMsgHandler cb, void *cbClosure)
{
    natsStatus s;

    if (cb == NULL)
        return nats_setDefaultError(NATS_INVALID_ARG);

    s = natsConn_subscribe(sub, nc, subject, cb, cbClosure);

    return NATS_UPDATE_ERR_STACK(s);
}

/*
 * Similar to natsConnection_Subscribe() except that a timeout is given.
 * If the subscription has not receive any message for the given timeout,
 * the callback is invoked with a `NULL` message. The subscription can
 * then be destroyed, if not, the callback will be invoked again when
 * a message is received or the subscription times-out again.
 */
natsStatus
natsConnection_SubscribeTimeout(natsSubscription **sub, natsConnection *nc, const char *subject,
                                int64_t timeout, natsMsgHandler cb, void *cbClosure)
{
    natsStatus s;

    if ((cb == NULL) || (timeout <= 0))
        return nats_setDefaultError(NATS_INVALID_ARG);

    s = natsConn_subscribeWithTimeout(sub, nc, subject, timeout, cb, cbClosure);

    return NATS_UPDATE_ERR_STACK(s);
}

/*
 * natsSubscribeSync is syntactic sugar for natsSubscribe(&sub, nc, subject, NULL).
 */
natsStatus
natsConnection_SubscribeSync(natsSubscription **sub, natsConnection *nc, const char *subject)
{
    natsStatus s;

    s = natsConn_subscribeSync(sub, nc, subject);

    return NATS_UPDATE_ERR_STACK(s);
}

/*
 * Creates an asynchronous queue subscriber on the given subject.
 * All subscribers with the same queue name will form the queue group and
 * only one member of the group will be selected to receive any given
 * message asynchronously.
 */
natsStatus
natsConnection_QueueSubscribe(natsSubscription **sub, natsConnection *nc,
                              const char *subject, const char *queueGroup,
                              natsMsgHandler cb, void *cbClosure)
{
    natsStatus s;

    if ((queueGroup == NULL) || (strlen(queueGroup) == 0) || (cb == NULL))
        return nats_setDefaultError(NATS_INVALID_ARG);

    s = natsConn_queueSubscribe(sub, nc, subject, queueGroup, cb, cbClosure);

    return NATS_UPDATE_ERR_STACK(s);
}

/*
 * Similar to natsConnection_QueueSubscribe() except that a timeout is given.
 * If the subscription has not receive any message for the given timeout,
 * the callback is invoked with a `NULL` message. The subscription can
 * then be destroyed, if not, the callback will be invoked again when
 * a message is received or the subscription times-out again.
 */
natsStatus
natsConnection_QueueSubscribeTimeout(natsSubscription **sub, natsConnection *nc,
                                     const char *subject, const char *queueGroup,
                                     int64_t timeout, natsMsgHandler cb, void *cbClosure)
{
    natsStatus s;

    if ((queueGroup == NULL) || (strlen(queueGroup) == 0) || (cb == NULL) || (timeout <= 0))
    {
        return nats_setDefaultError(NATS_INVALID_ARG);
    }

    s = natsConn_queueSubscribeWithTimeout(sub, nc, subject, queueGroup, timeout, cb, cbClosure);

    return NATS_UPDATE_ERR_STACK(s);
}

/*
 * Similar to natsQueueSubscribe except that the subscription is synchronous.
 */
natsStatus
natsConnection_QueueSubscribeSync(natsSubscription **sub, natsConnection *nc,
                                  const char *subject, const char *queueGroup)
{
    natsStatus s;

    if ((queueGroup == NULL) || (strlen(queueGroup) == 0))
        return nats_setDefaultError(NATS_INVALID_ARG);

    s = natsConn_queueSubscribeSync(sub, nc, subject, queueGroup);

    return NATS_UPDATE_ERR_STACK(s);
}

/*
 * By default, messages that arrive are not immediately delivered. This
 * generally improves performance. However, in case of request-reply,
 * this delay has a negative impact. In such case, call this function
 * to have the subscriber be notified immediately each time a message
 * arrives.
 *
 * DEPRECATED
 */
natsStatus
natsSubscription_NoDeliveryDelay(natsSubscription *sub)
{
    if (sub == NULL)
        return nats_setDefaultError(NATS_INVALID_ARG);

    return NATS_OK;
}

natsStatus
natsSub_nextMsg(natsMsg **nextMsg, natsSubscription *sub, int64_t timeout, bool pullSubInternal)
{
    natsStatus s = NATS_OK;
    natsConnection *nc = NULL;
    natsMsg *msg = NULL;
    bool removeSub = false;
    int64_t target = 0;
    jsSub *jsi = NULL;
    char *fcReply = NULL;

    if ((sub == NULL) || (nextMsg == NULL))
        return nats_setDefaultError(NATS_INVALID_ARG);

    natsSub_Lock(sub);

    if (sub->connClosed)
    {
        natsSub_Unlock(sub);

        return nats_setDefaultError(NATS_CONNECTION_CLOSED);
    }
    if (sub->closed)
    {
        if ((sub->max > 0) && (sub->delivered >= sub->max))
            s = NATS_MAX_DELIVERED_MSGS;
        else
            s = NATS_INVALID_SUBSCRIPTION;

        natsSub_Unlock(sub);

        return nats_setDefaultError(s);
    }
    if (sub->msgCb != NULL)
    {
        natsSub_Unlock(sub);

        return nats_setDefaultError(NATS_ILLEGAL_STATE);
    }
    if (sub->slowConsumer)
    {
        sub->slowConsumer = false;
        natsSub_Unlock(sub);

        return nats_setDefaultError(NATS_SLOW_CONSUMER);
    }
    if (sub->jsi != NULL)
    {
        if (sub->jsi->sm)
        {
            sub->jsi->sm = false;
            natsSub_Unlock(sub);

            return nats_setError(NATS_MISMATCH, "%s", jsErrConsumerSeqMismatch);
        }
        else if (!pullSubInternal && sub->jsi->pull)
        {
            natsSub_Unlock(sub);
            return nats_setError(NATS_INVALID_SUBSCRIPTION, "%s", jsErrNotApplicableToPullSub);
        }
    }

    nc = sub->conn;
    jsi = sub->jsi;

    if (timeout > 0)
    {
        while ((sub->ownDispatcher.queue.msgs == 0) && (s != NATS_TIMEOUT) && !(sub->closed) && !(sub->draining))
        {
            if (target == 0)
                target = nats_setTargetTime(timeout);

            s = natsCondition_AbsoluteTimedWait(sub->ownDispatcher.cond, sub->mu, target);
            if (s != NATS_OK)
                s = nats_setDefaultError(s);
        }

        if (sub->connClosed)
            s = nats_setDefaultError(NATS_CONNECTION_CLOSED);
        else if (sub->closed)
            s = nats_setDefaultError(NATS_INVALID_SUBSCRIPTION);
    }
    else
    {
        s = (sub->ownDispatcher.queue.msgs == 0 ? NATS_TIMEOUT : NATS_OK);
        if ((s != NATS_OK) && !pullSubInternal)
            s = nats_setDefaultError(s);
    }

    if (s == NATS_OK)
    {
        msg = sub->ownDispatcher.queue.head;
        if ((msg == NULL) && sub->draining)
        {
            removeSub = true;
            s = NATS_TIMEOUT;
        }
        else
        {
            sub->ownDispatcher.queue.head = msg->next;

            if (sub->ownDispatcher.queue.tail == msg)
                sub->ownDispatcher.queue.tail = NULL;

            sub->ownDispatcher.queue.msgs--;
            sub->ownDispatcher.queue.bytes -= natsMsg_dataAndHdrLen(msg);

            msg->next = NULL;

            sub->delivered++;
            fcReply = (jsi == NULL ? NULL : jsSub_checkForFlowControlResponse(sub));

            if (sub->max > 0)
            {
                if (sub->delivered > sub->max)
                    s = nats_setDefaultError(NATS_MAX_DELIVERED_MSGS);
                else if (sub->delivered == sub->max)
                    removeSub = true;
            }

            if (sub->draining && (sub->ownDispatcher.queue.msgs == 0))
                removeSub = true;
        }
        if (removeSub)
            _retain(sub);
    }
    if ((s == NATS_OK) && natsMsg_IsNoResponders(msg))
    {
        natsMsg_Destroy(msg);
        s = NATS_NO_RESPONDERS;
    }
    else if (s == NATS_OK)
        *nextMsg = msg;

    natsSub_Unlock(sub);

    if (fcReply != NULL)
    {
        natsConnection_Publish(nc, fcReply, NULL, 0);
        NATS_FREE(fcReply);
    }

    if (removeSub)
    {
        natsSub_setDrainCompleteState(sub);
        natsConn_removeSubscription(nc, sub);
        natsSub_release(sub);
    }

    if (pullSubInternal && (s == NATS_TIMEOUT))
        return s;

    return NATS_UPDATE_ERR_STACK(s);
}

/*
 * Return the next message available to a synchronous subscriber or block until
 * one is available. A timeout can be used to return when no message has been
 * delivered.
 */
natsStatus
natsSubscription_NextMsg(natsMsg **nextMsg, natsSubscription *sub, int64_t timeout)
{
    natsStatus s = natsSub_nextMsg(nextMsg, sub, timeout, false);
    return NATS_UPDATE_ERR_STACK(s);
}

static natsStatus
_unsubscribe(natsSubscription *sub, int max, bool drainMode, int64_t timeout)
{
    natsStatus s = NATS_OK;
    natsConnection *nc = NULL;
    bool dc = false;
    jsSub *jsi;

    if (sub == NULL)
        return nats_setDefaultError(NATS_INVALID_ARG);

    natsSub_Lock(sub);
    nc = sub->conn;
    _retain(sub);

    if ((jsi = sub->jsi) != NULL)
    {
        if (jsi->hbTimer != NULL)
            natsTimer_Stop(jsi->hbTimer);
        if ((jsi->fetch != NULL) && (jsi->fetch->expiresTimer != NULL))
            natsTimer_Stop(jsi->fetch->expiresTimer);

        dc = jsi->dc;
    }

    natsSub_Unlock(sub);

    s = natsConn_unsubscribe(nc, sub, max, drainMode, timeout);

    // If user calls natsSubscription_Unsubscribe() and this
    // is a JS subscription that is supposed to delete the JS
    // consumer, do so now.
    if ((s == NATS_OK) && (max == 0) && !drainMode && dc)
        s = jsSub_deleteConsumer(sub);

    natsSub_release(sub);

    return NATS_UPDATE_ERR_STACK(s);
}

natsStatus
natsSubscription_Unsubscribe(natsSubscription *sub)
{

    natsStatus s = _unsubscribe(sub, 0, false, 0);
    return NATS_UPDATE_ERR_STACK(s);
}

natsStatus
natsSubscription_AutoUnsubscribe(natsSubscription *sub, int max)
{
    natsStatus s = _unsubscribe(sub, max, false, 0);
    return NATS_UPDATE_ERR_STACK(s);
}

void natsSub_drain(natsSubscription *sub)
{
    natsSub_Lock(sub);
    if (sub->closed)
    {
        natsSub_Unlock(sub);
        return;
    }
    sub->draining = true;

    // If this is a subscription with timeout, stop the timer.
    if (sub->timeout != 0)
    {
        natsTimer_Stop(sub->timeoutTimer);
        // Prevent code to reset this timer
        sub->timeoutSuspended = true;
    }

    if ((sub->dispatcher != NULL) && (sub->dispatcher->thread != NULL))
    {
        natsSub_enqueueCtrlMsg(sub, sub->control->sub.drain);
    }
    else
    {
        natsCondition_Broadcast(sub->ownDispatcher.cond);
    }

    natsSub_Unlock(sub);
}

static void
_updateDrainStatus(natsSubscription *sub, natsStatus s)
{
    // Do not override a drain status if already set.
    if (sub->drainStatus == NATS_OK)
        sub->drainStatus = s;
}

void natsSub_updateDrainStatus(natsSubscription *sub, natsStatus s)
{
    natsSub_Lock(sub);
    _updateDrainStatus(sub, s);
    natsSub_Unlock(sub);
}

// Mark the subscription such that connection stops to try to push messages into its list.
void natsSub_setDrainSkip(natsSubscription *sub, natsStatus s)
{
    natsSub_Lock(sub);
    _updateDrainStatus(sub, s);
    sub->drainSkip = true;
    natsSub_Unlock(sub);
}

static void
_flushAndDrain(void *closure)
{
    natsSubscription *sub = (natsSubscription *)closure;
    natsConnection *nc = NULL;
    natsThread *t = NULL;
    int64_t timeout = 0;
    int64_t deadline = 0;
    bool sync = false;
    natsStatus s;

    natsSub_Lock(sub);
    nc = sub->conn;
    t = sub->drainThread;
    timeout = sub->drainTimeout;
    sync = (sub->msgCb == NULL ? true : false);
    natsSub_Unlock(sub);

    // Make sure that negative value is considered no timeout.
    if (timeout < 0)
        timeout = 0;
    else
        deadline = nats_setTargetTime(timeout);

    // Flush to make sure server has processed UNSUB and no new messages are coming.
    if (timeout == 0)
        s = natsConnection_Flush(nc);
    else
        s = natsConnection_FlushTimeout(nc, timeout);

    // If flush failed, update drain status and prevent connection from
    // pushing new messages to this subscription.
    if (s != NATS_OK)
        natsSub_setDrainSkip(sub, s);

    // Switch to drain regardless of status
    natsSub_drain(sub);

    // We are going to check for completion only if a timeout is specified.
    // If that is the case, the library will forcibly close the subscription.
    if (timeout > 0)
    {
        // Reset status from possibly failed flush. We are now checking for
        // the drain timeout.
        s = NATS_OK;
        // Wait for drain to complete or deadline is reached.
        natsSub_Lock(sub);
        // For sync subs, it is possible that we get here and users have
        // already called NextMsg() for all pending messages before the sub
        // was marked as "draining", so if we detect this situation, we need
        // to switch status to complete here.

        if (sync && !natsSub_drainComplete(sub) && (sub->ownDispatcher.queue.msgs == 0))
        {
            _setDrainCompleteState(sub);
        }
        else
        {
            while ((s != NATS_TIMEOUT) && !natsSub_drainComplete(sub))
                s = natsCondition_AbsoluteTimedWait(sub->drainCond, sub->mu, deadline);
        }
        natsSub_Unlock(sub);

        if (s != NATS_OK)
        {
            natsSub_updateDrainStatus(sub, s);
            natsConn_removeSubscription(nc, sub);
        }
    }

    natsThread_Detach(t);
    natsThread_Destroy(t);
    natsSub_release(sub);
}

// Switch subscription's drain state to "started".
void natsSub_initDrain(natsSubscription *sub)
{
    natsSub_Lock(sub);
    sub->drainState |= SUB_DRAIN_STARTED;
    natsSub_Unlock(sub);
}

// Initiates draining, unless already done.
// Note that this runs under the associated connection lock.
natsStatus
natsSub_startDrain(natsSubscription *sub, int64_t timeout)
{
    natsStatus s;

    if (testDrainAutoUnsubRace)
        nats_Sleep(1);

    natsSub_Lock(sub);
    if (natsSub_drainStarted(sub))
    {
        natsSub_Unlock(sub);
        return NATS_OK;
    }
    // Make sure that we just add to buffer but we don't flush it in place
    // to make sure that this call will not block.
    s = natsConn_enqueueUnsubProto(sub->conn, sub->sid);
    if (s == NATS_OK)
        s = natsThread_Create(&(sub->drainThread), _flushAndDrain, (void *)sub);
    if (s == NATS_OK)
    {
        sub->drainTimeout = timeout;
        sub->drainState |= SUB_DRAIN_STARTED;
        _retain(sub);
    }
    natsSub_Unlock(sub);

    return NATS_UPDATE_ERR_STACK(s);
}

natsStatus
natsSubscription_Drain(natsSubscription *sub)
{
    natsStatus s;

    s = _unsubscribe(sub, 0, true, DEFAULT_DRAIN_TIMEOUT);
    return NATS_UPDATE_ERR_STACK(s);
}

natsStatus
natsSubscription_DrainTimeout(natsSubscription *sub, int64_t timeout)
{
    natsStatus s;

    s = _unsubscribe(sub, 0, true, timeout);
    return NATS_UPDATE_ERR_STACK(s);
}

natsStatus
natsSubscription_WaitForDrainCompletion(natsSubscription *sub, int64_t timeout)
{
    natsStatus s = NATS_OK;
    int64_t deadline = 0;
    bool dc = false;

    if (sub == NULL)
        return nats_setDefaultError(NATS_INVALID_ARG);

    natsSub_Lock(sub);
    if (!natsSub_drainStarted(sub))
    {
        natsSub_Unlock(sub);
        return nats_setError(NATS_ILLEGAL_STATE, "%s", "Subscription not in draining mode");
    }
    _retain(sub);

    dc = (sub->jsi != NULL ? sub->jsi->dc : false);

    if (timeout > 0)
        deadline = nats_setTargetTime(timeout);

    while ((s != NATS_TIMEOUT) && !natsSub_drainComplete(sub))
    {
        if (timeout > 0)
            s = natsCondition_AbsoluteTimedWait(sub->drainCond, sub->mu, deadline);
        else
            natsCondition_Wait(sub->drainCond, sub->mu);
    }
    natsSub_Unlock(sub);

    if ((s == NATS_OK) && dc)
        s = jsSub_deleteConsumer(sub);

    natsSub_release(sub);

    // Here, we return a status as a result, not as if there was something wrong
    // with the execution of this function. So we do not update the error stack.
    return s;
}

natsStatus
natsSubscription_DrainCompletionStatus(natsSubscription *sub)
{
    natsStatus s;

    if (sub == NULL)
        return nats_setDefaultError(NATS_INVALID_ARG);

    natsSub_Lock(sub);
    if (!natsSub_drainComplete(sub))
        s = NATS_ILLEGAL_STATE;
    else
        s = sub->drainStatus;
    natsSub_Unlock(sub);

    return s;
}

/*
 * Returns the number of queued messages in the client for this subscription.
 */
natsStatus
natsSubscription_QueuedMsgs(natsSubscription *sub, uint64_t *queuedMsgs)
{
    natsStatus s;
    int msgs = 0;

    if (queuedMsgs == NULL)
        return nats_setDefaultError(NATS_INVALID_ARG);

    s = natsSubscription_GetPending(sub, &msgs, NULL);
    if (s == NATS_OK)
        *queuedMsgs = (uint64_t)msgs;

    return s;
}

int64_t
natsSubscription_GetID(natsSubscription *sub)
{
    int64_t id = 0;

    if (sub == NULL)
        return 0;

    natsSub_Lock(sub);

    if (sub->closed)
    {
        natsSub_Unlock(sub);
        return 0;
    }

    id = sub->sid;

    natsSub_Unlock(sub);

    return id;
}

const char *
natsSubscription_GetSubject(natsSubscription *sub)
{
    const char *subject = NULL;

    if (sub == NULL)
        return NULL;

    natsSub_Lock(sub);

    if (sub->closed)
    {
        natsSub_Unlock(sub);
        return NULL;
    }

    subject = (const char *)sub->subject;

    natsSub_Unlock(sub);

    return subject;
}

// This works for both shared and dedicated dispatchers since we maintain the
// per-sub stats.
natsStatus
natsSubscription_GetPending(natsSubscription *sub, int *msgs, int *bytes)
{
    if (sub == NULL)
        return nats_setDefaultError(NATS_INVALID_ARG);

    natsSub_Lock(sub);

    if (sub->closed)
    {
        natsSub_Unlock(sub);
        return nats_setDefaultError(NATS_INVALID_SUBSCRIPTION);
    }

    if (msgs != NULL)
        *msgs = sub->ownDispatcher.queue.msgs;

    if (bytes != NULL)
        *bytes = sub->ownDispatcher.queue.bytes;

    natsSub_Unlock(sub);

    return NATS_OK;
}

natsStatus
natsSubscription_SetPendingLimits(natsSubscription *sub, int msgLimit, int bytesLimit)
{
    if (sub == NULL)
        return nats_setDefaultError(NATS_INVALID_ARG);

    if ((msgLimit == 0) || (bytesLimit == 0))
        return nats_setError(NATS_INVALID_ARG, "%s",
                             "Limits must be either > 0 or negative to specify no limit");

    natsSub_Lock(sub);

    if (sub->closed)
    {
        natsSub_Unlock(sub);
        return nats_setDefaultError(NATS_INVALID_SUBSCRIPTION);
    }

    sub->msgsLimit = msgLimit;
    sub->bytesLimit = bytesLimit;

    natsSub_Unlock(sub);

    return NATS_OK;
}

natsStatus
natsSubscription_GetPendingLimits(natsSubscription *sub, int *msgLimit, int *bytesLimit)
{
    if (sub == NULL)
        return nats_setDefaultError(NATS_INVALID_ARG);

    natsSub_Lock(sub);

    if (sub->closed)
    {
        natsSub_Unlock(sub);
        return nats_setDefaultError(NATS_INVALID_SUBSCRIPTION);
    }

    if (msgLimit != NULL)
        *msgLimit = sub->msgsLimit;

    if (bytesLimit != NULL)
        *bytesLimit = sub->bytesLimit;

    natsSub_Unlock(sub);

    return NATS_OK;
}

natsStatus
natsSubscription_GetDelivered(natsSubscription *sub, int64_t *msgs)
{
    if ((sub == NULL) || (msgs == NULL))
        return nats_setDefaultError(NATS_INVALID_ARG);

    natsSub_Lock(sub);

    if (sub->closed)
    {
        natsSub_Unlock(sub);
        return nats_setDefaultError(NATS_INVALID_SUBSCRIPTION);
    }

    *msgs = (int64_t)sub->delivered;

    natsSub_Unlock(sub);

    return NATS_OK;
}

natsStatus
natsSubscription_GetDropped(natsSubscription *sub, int64_t *msgs)
{
    if ((sub == NULL) || (msgs == NULL))
        return nats_setDefaultError(NATS_INVALID_ARG);

    natsSub_Lock(sub);

    if (sub->closed)
    {
        natsSub_Unlock(sub);
        return nats_setDefaultError(NATS_INVALID_SUBSCRIPTION);
    }

    *msgs = sub->dropped;

    natsSub_Unlock(sub);

    return NATS_OK;
}

natsStatus
natsSubscription_GetMaxPending(natsSubscription *sub, int *msgs, int *bytes)
{
    if (sub == NULL)
        return nats_setDefaultError(NATS_INVALID_ARG);

    natsSub_Lock(sub);

    if (sub->closed)
    {
        natsSub_Unlock(sub);
        return nats_setDefaultError(NATS_INVALID_SUBSCRIPTION);
    }

    if (msgs != NULL)
        *msgs = sub->msgsMax;

    if (bytes != NULL)
        *bytes = sub->bytesMax;

    natsSub_Unlock(sub);

    return NATS_OK;
}

natsStatus
natsSubscription_ClearMaxPending(natsSubscription *sub)
{
    if (sub == NULL)
        return nats_setDefaultError(NATS_INVALID_ARG);

    natsSub_Lock(sub);

    if (sub->closed)
    {
        natsSub_Unlock(sub);
        return nats_setDefaultError(NATS_INVALID_SUBSCRIPTION);
    }

    sub->msgsMax = 0;
    sub->bytesMax = 0;

    natsSub_Unlock(sub);

    return NATS_OK;
}

natsStatus
natsSubscription_GetStats(natsSubscription *sub,
                          int *pendingMsgs,
                          int *pendingBytes,
                          int *maxPendingMsgs,
                          int *maxPendingBytes,
                          int64_t *deliveredMsgs,
                          int64_t *droppedMsgs)
{
    if (sub == NULL)
        return nats_setDefaultError(NATS_INVALID_ARG);

    natsSub_Lock(sub);

    if (sub->closed)
    {
        natsSub_Unlock(sub);
        return nats_setDefaultError(NATS_INVALID_SUBSCRIPTION);
    }

    // messages and bytes are up to date even with a shared dispatcher.
    if (pendingMsgs != NULL)
        *pendingMsgs = sub->ownDispatcher.queue.msgs;

    if (pendingBytes != NULL)
        *pendingBytes = sub->ownDispatcher.queue.bytes;

    if (maxPendingMsgs != NULL)
        *maxPendingMsgs = sub->msgsMax;

    if (maxPendingBytes != NULL)
        *maxPendingBytes = sub->bytesMax;

    if (deliveredMsgs != NULL)
        *deliveredMsgs = (int)sub->delivered;

    if (droppedMsgs != NULL)
        *droppedMsgs = sub->dropped;

    natsSub_Unlock(sub);

    return NATS_OK;
}

/*
 * Returns a boolean indicating whether the subscription is still active.
 * This will return false if the subscription has already been closed,
 * or auto unsubscribed.
 */
bool natsSubscription_IsValid(natsSubscription *sub)
{
    bool valid = false;

    if (sub == NULL)
        return false;

    natsSub_Lock(sub);

    valid = !(sub->closed);

    natsSub_Unlock(sub);

    return valid;
}

/*
 * Destroys the subscription object, freeing up memory.
 * If not already done, this call will removes interest on the subject.
 */
void natsSubscription_Destroy(natsSubscription *sub)
{
    bool doUnsub = false;

    if (sub == NULL)
        return;

    natsSub_Lock(sub);

    doUnsub = !(sub->closed);
    // If not yet closed but user is closing from message callback but it
    // happens that auto-unsub was used and the max number was delivered, then
    // we can suppress the UNSUB protocol.
    if (doUnsub && (sub->max > 0))
        doUnsub = sub->delivered < sub->max;

    // For a JetStream subscription, disable the "delete consumer" flag
    // because we auto-delete only on explicit calls to unsub/drain.
    if (sub->jsi != NULL)
        sub->jsi->dc = false;

    natsSub_Unlock(sub);

    if (doUnsub)
        (void)natsSubscription_Unsubscribe(sub);

    natsSub_release(sub);
}<|MERGE_RESOLUTION|>--- conflicted
+++ resolved
@@ -154,11 +154,7 @@
 
     refs = --(sub->refs);
 
-<<<<<<< HEAD
-    natsMutex_Unlock(sub->mu);
-=======
-    natsSub_Unlock(sub);
->>>>>>> 36ef0f04
+    natsSub_Unlock(sub);
 
     if (refs == 0)
         _freeSub(sub);
