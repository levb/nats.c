--- conflicted
+++ resolved
@@ -27,15 +27,6 @@
 
 #ifdef DEV_MODE
 
-<<<<<<< HEAD
-static void _retain(natsSubscription *sub) { sub->refs++; }
-static void _release(natsSubscription *sub) { sub->refs--; }
-
-#else
-
-#define _retain(s) ((s)->refs++)
-#define _release(s) ((s)->refs--)
-=======
 static inline int _retain(natsSubscription *sub) { return ++(sub->refs); }
 static inline int _release(natsSubscription *sub) { return --(sub->refs); }
 
@@ -43,7 +34,6 @@
 
 #define _retain(s) (++((s)->refs))
 #define _release(s) (--((s)->refs))
->>>>>>> 01cfb285
 
 #endif // DEV_MODE
 
@@ -66,39 +56,11 @@
     _destroyControlMessage(sub->control->sub.timeout);
     _destroyControlMessage(sub->control->sub.close);
     _destroyControlMessage(sub->control->sub.drain);
-<<<<<<< HEAD
-    _destroyControlMessage(sub->control->fetch.expired);
-    _destroyControlMessage(sub->control->fetch.missedHeartbeat);
-    NATS_FREE(sub->control);
-}
-
-// Should be called during the subscription creation process, or under the sub's lock.
-static inline natsStatus
-_runOwnDispatcher(natsSubscription *sub, bool forReplies)
-{
-    natsStatus s = NATS_OK;
-    if (sub->ownDispatcher.thread != NULL)
-        return NATS_ILLEGAL_STATE; // already running
-
-    sub->dispatcher = &sub->ownDispatcher;
-
-    natsLib_Retain();
-    s = natsThread_Create(&sub->ownDispatcher.thread,
-                          forReplies ? nats_dispatchRepliesOwnThreadf : nats_dispatchMessagesOwnThreadf,
-                          sub->dispatcher);
-    if (s != NATS_OK)
-        natsLib_Release();
-
-    return s;
-}
-
-=======
     _destroyControlMessage(sub->control->batch.expired);
     _destroyControlMessage(sub->control->batch.missedHeartbeat);
     NATS_FREE(sub->control);
 }
 
->>>>>>> 01cfb285
 static inline natsStatus _createControlMessage(natsMsg **msg, natsSubscription *sub)
 {
     natsStatus s = natsMsg_create(msg, NULL, 0, NULL, 0, NULL, 0, -1);
@@ -117,35 +79,20 @@
 _initOwnDispatcher(natsSubscription *sub)
 {
     natsStatus s = NATS_OK;
-<<<<<<< HEAD
 
     if (sub->ownDispatcher.dedicatedTo != NULL)
-        return NATS_ILLEGAL_STATE; // already started
+        return nats_setDefaultError(NATS_ILLEGAL_STATE);
 
     sub->ownDispatcher.dedicatedTo = sub;
     sub->ownDispatcher.mu = sub->mu;
     s = natsCondition_Create(&sub->ownDispatcher.cond);
-    return s;
+    return NATS_UPDATE_ERR_STACK(s);
 }
 
 static inline void _cleanupOwnDispatcher(natsSubscription *sub)
 {
-=======
-
-    if (sub->ownDispatcher.dedicatedTo != NULL)
-        return nats_setDefaultError(NATS_ILLEGAL_STATE);
-
-    sub->ownDispatcher.dedicatedTo = sub;
-    sub->ownDispatcher.mu = sub->mu;
-    s = natsCondition_Create(&sub->ownDispatcher.cond);
-    return NATS_UPDATE_ERR_STACK(s);
-}
-
-static inline void _cleanupOwnDispatcher(natsSubscription *sub)
-{
     nats_destroyQueuedMessages(&sub->ownDispatcher.queue);
 
->>>>>>> 01cfb285
     if (sub->ownDispatcher.thread != NULL)
     {
         natsThread_Join(sub->ownDispatcher.thread);
@@ -153,10 +100,6 @@
         sub->ownDispatcher.thread = NULL;
     }
 
-<<<<<<< HEAD
-    nats_destroyQueuedMessages(&sub->ownDispatcher.queue);
-=======
->>>>>>> 01cfb285
     natsCondition_Destroy(sub->ownDispatcher.cond);
 }
 
@@ -202,16 +145,8 @@
 {
     int refs = 0;
 
-<<<<<<< HEAD
-    if (sub == NULL)
-        return;
-
-    refs = --(sub->refs);
-
-=======
     refs = _release(sub);
 
->>>>>>> 01cfb285
     natsSub_Unlock(sub);
 
     if (refs == 0)
@@ -265,8 +200,6 @@
     natsSub_Unlock(sub);
 }
 
-<<<<<<< HEAD
-=======
 // _deliverMsgs is used to deliver messages to asynchronous subscribers.
 void natsSub_deliverMsgs(void *arg)
 {
@@ -404,22 +337,14 @@
     return NATS_UPDATE_ERR_STACK(s);
 }
 
->>>>>>> 01cfb285
 bool natsSub_setMax(natsSubscription *sub, uint64_t max)
 {
     bool accepted = false;
 
-<<<<<<< HEAD
-    natsSub_Lock(sub);
-    sub->max = (max <= sub->delivered ? 0 : max);
-    accepted = sub->max != 0;
-    natsSub_Unlock(sub);
-=======
     nats_lockSubAndDispatcher(sub);
     sub->max = (max <= sub->delivered ? 0 : max);
     accepted = sub->max != 0;
     nats_unlockSubAndDispatcher(sub);
->>>>>>> 01cfb285
     return accepted;
 }
 
@@ -446,43 +371,26 @@
 
 void natsSub_close(natsSubscription *sub, bool connectionClosed)
 {
-<<<<<<< HEAD
-    natsSub_Lock(sub);
-=======
     nats_lockSubAndDispatcher(sub);
->>>>>>> 01cfb285
 
     if (!(sub->closed))
     {
         sub->closed = true;
         sub->connClosed = connectionClosed;
 
-        if (sub->jsi != NULL)
-        {
-            if (sub->jsi->hbTimer != NULL)
-                natsTimer_Stop(sub->jsi->hbTimer);
-            if ((sub->jsi->fetch != NULL) && (sub->jsi->fetch->expiresTimer != NULL))
-                natsTimer_Stop(sub->jsi->fetch->expiresTimer);
-        }
+        if ((sub->jsi != NULL) && (sub->jsi->hbTimer != NULL))
+            natsTimer_Stop(sub->jsi->hbTimer);
 
         // If this is a subscription with timeout, stop the timer.
         if (sub->timeout != 0)
             natsTimer_Stop(sub->timeoutTimer);
 
-<<<<<<< HEAD
-        if (sub->dispatcher->thread != NULL)
-=======
         if (sub->dispatcher != &sub->ownDispatcher)
->>>>>>> 01cfb285
         {
             // Post a control message to wake-up the worker which will ensure
             // that all pending messages for this subscription are removed,
             // release the subscription and self-destroy.
-<<<<<<< HEAD
-            natsSub_enqueueCtrlMsg(sub, sub->control->sub.close);
-=======
             natsSub_enqueueMessage(sub, sub->control->sub.close);
->>>>>>> 01cfb285
         }
         else
         {
@@ -492,11 +400,7 @@
         }
     }
 
-<<<<<<< HEAD
-    natsSub_Unlock(sub);
-=======
     nats_unlockSubAndDispatcher(sub);
->>>>>>> 01cfb285
 }
 
 static void
@@ -508,32 +412,19 @@
     if (sub->dispatcher == NULL)
         return;
 
-<<<<<<< HEAD
-    natsSub_Lock(sub);
-    // If the subscription has already timed out and has not reset, is closed or
-    // draining - do nothing.
-    if (!sub->closed && !sub->timeoutSuspended)
-=======
     nats_lockSubAndDispatcher(sub);
     // If the subscription has already timed out and has not reset, is closed or
     // draining - do nothing.
     if (!sub->closed && !sub->timedOut && !sub->timeoutSuspended)
->>>>>>> 01cfb285
     {
         // Set the timer to a very high value, it will be reset from the
         // worker thread.
         natsTimer_Reset(sub->timeoutTimer, 60 * 60 * 1000);
 
         // Post a control message to the worker thread.
-<<<<<<< HEAD
-        natsSub_enqueueCtrlMsg(sub, sub->control->sub.timeout);
-    }
-    natsSub_Unlock(sub);
-=======
         natsSub_enqueueMessage(sub, sub->control->sub.timeout);
     }
     nats_unlockSubAndDispatcher(sub);
->>>>>>> 01cfb285
 }
 
 static void
@@ -556,13 +447,8 @@
     IFOK(s, _createControlMessage(&(sub->control->sub.timeout), sub));
     IFOK(s, _createControlMessage(&sub->control->sub.close, sub));
     IFOK(s, _createControlMessage(&sub->control->sub.drain, sub));
-<<<<<<< HEAD
-    IFOK(s, _createControlMessage(&sub->control->fetch.expired, sub));
-    IFOK(s, _createControlMessage(&sub->control->fetch.missedHeartbeat, sub));
-=======
     IFOK(s, _createControlMessage(&sub->control->batch.expired, sub));
     IFOK(s, _createControlMessage(&sub->control->batch.missedHeartbeat, sub));
->>>>>>> 01cfb285
 
     // no need to free on failure, sub's free will clean it up.
     return NATS_UPDATE_ERR_STACK(s);
@@ -589,16 +475,6 @@
 
     natsConn_retain(nc);
 
-<<<<<<< HEAD
-    sub->refs = 1;
-    sub->conn = nc;
-    sub->timeout = timeout;
-    sub->msgCb = cb;
-    sub->msgCbClosure = cbClosure;
-    sub->msgsLimit = nc->opts->maxPendingMsgs;
-    sub->bytesLimit = nc->opts->maxPendingBytes == -1 ? nc->opts->maxPendingMsgs * 1024 : nc->opts->maxPendingBytes;
-    sub->jsi = jsi;
-=======
     sub->refs           = 1;
     sub->conn           = nc;
     sub->timeout        = timeout;
@@ -607,7 +483,6 @@
     sub->msgsLimit      = nc->opts->maxPendingMsgs;
     sub->bytesLimit     = nc->opts->maxPendingBytes == -1 ? nc->opts->maxPendingMsgs * 1024 : (int)nc->opts->maxPendingBytes;;
     sub->jsi            = jsi;
->>>>>>> 01cfb285
 
     sub->subject = NATS_STRDUP(subj);
     if (sub->subject == NULL)
@@ -637,15 +512,9 @@
             sub->dispatcher = &sub->ownDispatcher;
             _release(sub);
         }
-<<<<<<< HEAD
-        else if (useShared)
-        {
-            s = nats_assignSubToDispatch(sub, forReplies);
-=======
         else if (useShared && !forReplies)
         {
             s = nats_assignSubToDispatch(sub);
->>>>>>> 01cfb285
 
             // If we are using a shared dispatcher, we need to start the
             // timeout timer. Own dispatcher uses a timed wait on the
@@ -1032,17 +901,10 @@
 
 void natsSub_drain(natsSubscription *sub)
 {
-<<<<<<< HEAD
-    natsSub_Lock(sub);
-    if (sub->closed)
-    {
-        natsSub_Unlock(sub);
-=======
     nats_lockSubAndDispatcher(sub);
     if (sub->closed)
     {
         nats_unlockSubAndDispatcher(sub);
->>>>>>> 01cfb285
         return;
     }
     sub->draining = true;
@@ -1055,26 +917,16 @@
         sub->timeoutSuspended = true;
     }
 
-<<<<<<< HEAD
-    if ((sub->dispatcher != NULL) && (sub->dispatcher->thread != NULL))
-    {
-        natsSub_enqueueCtrlMsg(sub, sub->control->sub.drain);
-=======
     if (sub->dispatcher != &sub->ownDispatcher)
     {
         natsSub_enqueueMessage(sub, sub->control->sub.drain);
->>>>>>> 01cfb285
     }
     else
     {
         natsCondition_Broadcast(sub->ownDispatcher.cond);
     }
 
-<<<<<<< HEAD
-    natsSub_Unlock(sub);
-=======
     nats_unlockSubAndDispatcher(sub);
->>>>>>> 01cfb285
 }
 
 static void
@@ -1095,17 +947,10 @@
 // Mark the subscription such that connection stops to try to push messages into its list.
 void natsSub_setDrainSkip(natsSubscription *sub, natsStatus s)
 {
-<<<<<<< HEAD
-    natsSub_Lock(sub);
-    _updateDrainStatus(sub, s);
-    sub->drainSkip = true;
-    natsSub_Unlock(sub);
-=======
     nats_lockSubAndDispatcher(sub);
     _updateDrainStatus(sub, s);
     sub->drainSkip = true;
     nats_unlockSubAndDispatcher(sub);
->>>>>>> 01cfb285
 }
 
 static void
@@ -1388,11 +1233,7 @@
     if (bytes != NULL)
         *bytes = sub->ownDispatcher.queue.bytes;
 
-<<<<<<< HEAD
-    natsSub_Unlock(sub);
-=======
     nats_unlockSubAndDispatcher(sub);
->>>>>>> 01cfb285
 
     return NATS_OK;
 }
@@ -1418,11 +1259,7 @@
     sub->msgsLimit = msgLimit;
     sub->bytesLimit = bytesLimit;
 
-<<<<<<< HEAD
-    natsSub_Unlock(sub);
-=======
     nats_unlockSubAndDispatcher(sub);
->>>>>>> 01cfb285
 
     return NATS_OK;
 }
@@ -1447,11 +1284,7 @@
     if (bytesLimit != NULL)
         *bytesLimit = sub->bytesLimit;
 
-<<<<<<< HEAD
-    natsSub_Unlock(sub);
-=======
     nats_unlockSubAndDispatcher(sub);
->>>>>>> 01cfb285
 
     return NATS_OK;
 }
@@ -1472,11 +1305,7 @@
 
     *msgs = (int64_t)sub->delivered;
 
-<<<<<<< HEAD
-    natsSub_Unlock(sub);
-=======
     nats_unlockSubAndDispatcher(sub);
->>>>>>> 01cfb285
 
     return NATS_OK;
 }
@@ -1497,11 +1326,7 @@
 
     *msgs = sub->dropped;
 
-<<<<<<< HEAD
-    natsSub_Unlock(sub);
-=======
     nats_unlockSubAndDispatcher(sub);
->>>>>>> 01cfb285
 
     return NATS_OK;
 }
@@ -1526,11 +1351,7 @@
     if (bytes != NULL)
         *bytes = sub->bytesMax;
 
-<<<<<<< HEAD
-    natsSub_Unlock(sub);
-=======
     nats_unlockSubAndDispatcher(sub);
->>>>>>> 01cfb285
 
     return NATS_OK;
 }
@@ -1551,11 +1372,7 @@
     sub->msgsMax = 0;
     sub->bytesMax = 0;
 
-<<<<<<< HEAD
-    natsSub_Unlock(sub);
-=======
     nats_unlockSubAndDispatcher(sub);
->>>>>>> 01cfb285
 
     return NATS_OK;
 }
@@ -1599,11 +1416,7 @@
     if (droppedMsgs != NULL)
         *droppedMsgs = sub->dropped;
 
-<<<<<<< HEAD
-    natsSub_Unlock(sub);
-=======
     nats_unlockSubAndDispatcher(sub);
->>>>>>> 01cfb285
 
     return NATS_OK;
 }
