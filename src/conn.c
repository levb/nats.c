// Copyright 2015 Apcera Inc. All rights reserved.

#include "natsp.h"

#include <assert.h>
#include <stdio.h>
#include <string.h>
#include <errno.h>

#include "conn.h"
#include "mem.h"
#include "buf.h"
#include "parser.h"
#include "srvpool.h"
#include "url.h"
#include "opts.h"
#include "util.h"
#include "timer.h"
#include "sub.h"
#include "msg.h"
#include "asynccb.h"
#include "comsock.h"

#define DEFAULT_SCRATCH_SIZE    (512)
#define DEFAULT_BUF_SIZE        (32768)
#define DEFAULT_PENDING_SIZE    (1024 * 1024)

#define NATS_EVENT_ACTION_ADD       (true)
#define NATS_EVENT_ACTION_REMOVE    (false)

#ifdef DEV_MODE
// For type safety

static void _retain(natsConnection *nc)  { nc->refs++; }
static void _release(natsConnection *nc) { nc->refs--; }

void natsConn_Lock(natsConnection *nc)   { natsMutex_Lock(nc->mu);   }
void natsConn_Unlock(natsConnection *nc) { natsMutex_Unlock(nc->mu); }

#else
// We know what we are doing :-)

#define _retain(c)  ((c)->refs++)
#define _release(c) ((c)->refs--)

#endif // DEV_MODE

/*
 * Forward declarations:
 */
static natsStatus
_spinUpSocketWatchers(natsConnection *nc);

static natsStatus
_processConnInit(natsConnection *nc);

static void
_close(natsConnection *nc, natsConnStatus status, bool doCBs);

/*
 * ----------------------------------------
 */

struct threadsToJoin
{
    natsThread  *readLoop;
    natsThread  *flusher;
    natsThread  *reconnect;
    bool        joinReconnect;

} threadsToJoin;

static void
_initThreadsToJoin(struct threadsToJoin *ttj, natsConnection *nc, bool joinReconnect)
{
    memset(ttj, 0, sizeof(threadsToJoin));

    ttj->joinReconnect = joinReconnect;

    if (nc->readLoopThread != NULL)
    {
        ttj->readLoop = nc->readLoopThread;
        nc->readLoopThread = NULL;
    }

    if (joinReconnect && (nc->reconnectThread != NULL))
    {
        ttj->reconnect = nc->reconnectThread;
        nc->reconnectThread = NULL;
    }

    if (nc->flusherThread != NULL)
    {
        nc->flusherStop = true;
        natsCondition_Signal(nc->flusherCond);

        ttj->flusher = nc->flusherThread;
        nc->flusherThread = NULL;
    }
}

static void
_joinThreads(struct threadsToJoin *ttj)
{
    if (ttj->readLoop != NULL)
    {
        natsThread_Join(ttj->readLoop);
        natsThread_Destroy(ttj->readLoop);
    }

    if (ttj->joinReconnect && (ttj->reconnect != NULL))
    {
        natsThread_Join(ttj->reconnect);
        natsThread_Destroy(ttj->reconnect);
    }

    if (ttj->flusher != NULL)
    {
        natsThread_Join(ttj->flusher);
        natsThread_Destroy(ttj->flusher);
    }
}

static void
_clearServerInfo(natsServerInfo *si)
{
    NATS_FREE(si->id);
    NATS_FREE(si->host);
    NATS_FREE(si->version);

    memset(si, 0, sizeof(natsServerInfo));
}

static void
_freeConn(natsConnection *nc)
{
    if (nc == NULL)
        return;

    natsTimer_Destroy(nc->ptmr);
    natsBuf_Destroy(nc->pending);
    natsBuf_Destroy(nc->scratch);
    natsBuf_Destroy(nc->bw);
    natsSrvPool_Destroy(nc->srvPool);
    _clearServerInfo(&(nc->info));
    natsCondition_Destroy(nc->flusherCond);
    natsCondition_Destroy(nc->pongs.cond);
    natsParser_Destroy(nc->ps);
    natsThread_Destroy(nc->readLoopThread);
    natsThread_Destroy(nc->flusherThread);
    natsHash_Destroy(nc->subs);
    natsOptions_Destroy(nc->opts);
    natsSock_DestroyFDSet(nc->sockCtx.fdSet);
    if (nc->sockCtx.ssl != NULL)
        SSL_free(nc->sockCtx.ssl);
    NATS_FREE(nc->el.buffer);
    natsMutex_Destroy(nc->mu);

    NATS_FREE(nc);

    natsLib_Release();
}

void
natsConn_retain(natsConnection *nc)
{
    if (nc == NULL)
        return;

    natsConn_Lock(nc);

    nc->refs++;

    natsConn_Unlock(nc);
}

void
natsConn_release(natsConnection *nc)
{
    int refs = 0;

    if (nc == NULL)
        return;

    natsConn_Lock(nc);

    refs = --(nc->refs);

    natsConn_Unlock(nc);

    if (refs == 0)
        _freeConn(nc);
}

void
natsConn_lockAndRetain(natsConnection *nc)
{
    natsConn_Lock(nc);
    nc->refs++;
}

void
natsConn_unlockAndRelease(natsConnection *nc)
{
    int refs = 0;

    refs = --(nc->refs);

    natsConn_Unlock(nc);

    if (refs == 0)
        _freeConn(nc);
}

natsStatus
natsConn_bufferFlush(natsConnection *nc)
{
    natsStatus  s      = NATS_OK;
    int         bufLen = natsBuf_Len(nc->bw);

    if (bufLen == 0)
        return NATS_OK;

    if (nc->usePending)
    {
        s = natsBuf_Append(nc->pending, natsBuf_Data(nc->bw), bufLen);
    }
    else if (nc->sockCtx.useEventLoop)
    {
        if (!(nc->el.writeAdded))
        {
            nc->el.writeAdded = true;
            s = nc->opts->evCbs.write(nc->el.data, NATS_EVENT_ACTION_ADD);
            if (s != NATS_OK)
                nats_setError(s, "Error processing write request: %d - %s",
                              s, natsStatus_GetText(s));
        }

        return NATS_UPDATE_ERR_STACK(s);
    }
    else
    {
        s = natsSock_WriteFully(&(nc->sockCtx), natsBuf_Data(nc->bw), bufLen);
    }

    if (s == NATS_OK)
        natsBuf_Reset(nc->bw);

    return NATS_UPDATE_ERR_STACK(s);
}

natsStatus
natsConn_bufferWrite(natsConnection *nc, const char *buffer, int len)
{
    natsStatus  s = NATS_OK;
    int         offset = 0;
    int         avail  = 0;

    if (len <= 0)
        return NATS_OK;

    if (nc->usePending)
        return natsBuf_Append(nc->pending, buffer, len);

    if (nc->sockCtx.useEventLoop)
    {
        s = natsBuf_Append(nc->bw, buffer, len);
        if ((s == NATS_OK)
            && (natsBuf_Len(nc->bw) >= DEFAULT_BUF_SIZE)
            && !(nc->el.writeAdded))
        {
            nc->el.writeAdded = true;
            s = nc->opts->evCbs.write(nc->el.data, NATS_EVENT_ACTION_ADD);
            if (s != NATS_OK)
                nats_setError(s, "Error processing write request: %d - %s",
                              s, natsStatus_GetText(s));
        }

        return NATS_UPDATE_ERR_STACK(s);
    }

    // If we have more data that can fit..
    while ((s == NATS_OK) && (len > natsBuf_Available(nc->bw)))
    {
        // If there is nothing in the buffer...
        if (natsBuf_Len(nc->bw) == 0)
        {
            // Do a single socket write to avoid a copy
            s = natsSock_WriteFully(&(nc->sockCtx), buffer + offset, len);

            // We are done
            return NATS_UPDATE_ERR_STACK(s);
        }

        // We already have data in the buffer, check how many more bytes
        // can we fit
        avail = natsBuf_Available(nc->bw);

        // Append that much bytes
        s = natsBuf_Append(nc->bw, buffer + offset, avail);

        // Flush the buffer
        if (s == NATS_OK)
            s = natsConn_bufferFlush(nc);

        // If success, then decrement what's left to send and update the
        // offset.
        if (s == NATS_OK)
        {
            len    -= avail;
            offset += avail;
        }
    }

    // If there is data left, the buffer can now hold this data.
    if ((s == NATS_OK) && (len > 0))
        s = natsBuf_Append(nc->bw, buffer + offset, len);

    return NATS_UPDATE_ERR_STACK(s);
}

natsStatus
natsConn_bufferWriteString(natsConnection *nc, const char *string)
{
    natsStatus s = natsConn_bufferWrite(nc, string, (int) strlen(string));

    return NATS_UPDATE_ERR_STACK(s);
}

// _createConn will connect to the server and do the right thing when an
// existing connection is in place.
static natsStatus
_createConn(natsConnection *nc)
{
    natsStatus  s = NATS_OK;
    natsSrv     *cur = NULL;

    cur = natsSrvPool_GetCurrentServer(nc->srvPool, nc->url, NULL);
    if (cur == NULL)
        return nats_setDefaultError(NATS_NO_SERVER);

    cur->lastAttempt = nats_Now();

    // Sets a deadline for the connect process (not just the low level
    // tcp connect. The deadline will be removed when we have received
    // the PONG to our initial PING. See _processConnInit().
    natsDeadline_Init(&(nc->sockCtx.deadline), nc->opts->timeout);

    s = natsSock_ConnectTcp(&(nc->sockCtx), nc->url->host, nc->url->port);
    if (s == NATS_OK)
    {
        nc->sockCtx.fdActive = true;

        if ((nc->pending != NULL) && (nc->bw != NULL)
            && (natsBuf_Len(nc->bw) > 0))
        {
            // Move to pending buffer
            s = natsConn_bufferWrite(nc, natsBuf_Data(nc->bw),
                                     natsBuf_Len(nc->bw));
        }
    }

    if (s == NATS_OK)
    {
        if (nc->bw == NULL)
            s = natsBuf_Create(&(nc->bw), DEFAULT_BUF_SIZE);
        else
            natsBuf_Reset(nc->bw);
    }

    if (s != NATS_OK)
    {
        // reset the deadline
        natsDeadline_Clear(&(nc->sockCtx.deadline));
    }

    return NATS_UPDATE_ERR_STACK(s);
}

static void
_clearControlContent(natsControl *control)
{
    NATS_FREE(control->op);
    NATS_FREE(control->args);
}

static void
_initControlContent(natsControl *control)
{
    control->op     = NULL;
    control->args   = NULL;
}

static bool
_isConnecting(natsConnection *nc)
{
    return nc->status == CONNECTING;
}

bool
natsConn_isClosed(natsConnection *nc)
{
    return nc->status == CLOSED;
}

bool
natsConn_isReconnecting(natsConnection *nc)
{
    return (nc->status == RECONNECTING);
}

static natsStatus
_readOp(natsConnection *nc, natsControl *control)
{
    natsStatus  s = NATS_OK;
    char        buffer[DEFAULT_BUF_SIZE];

    buffer[0] = '\0';

    s = natsSock_ReadLine(&(nc->sockCtx), buffer, sizeof(buffer));
    if (s == NATS_OK)
        s = nats_ParseControl(control, buffer);

    return NATS_UPDATE_ERR_STACK(s);
}

#define TYPE_STR    (0)
#define TYPE_BOOL   (1)
#define TYPE_INT    (2)
#define TYPE_LONG   (3)

static natsStatus
_parseInfo(char **str, const char *field, int fieldType, void **addr)
{
    natsStatus  s    = NATS_OK;
    char        *ptr = NULL;
    char        *end = NULL;
    char        *val = NULL;

    ptr = nats_strcasestr(*str, field);
    if (ptr == NULL)
        return NATS_OK;

    ptr += strlen(field);
    ptr += 2;
    if (fieldType == TYPE_STR)
        ptr += 1;

    if (fieldType == TYPE_STR)
    {
        end = strchr(ptr, '\"');
    }
    else
    {
        end = strchr(ptr, ',');
        if (end == NULL)
            end = strchr(ptr, '}');
    }

    if (end == NULL)
        return nats_setError(NATS_PROTOCOL_ERROR,
                             "Invalid protocol: field=%s type=%d ptr=%s",
                             field, fieldType, ptr);

    *str = (end + 1);
    *end = '\0';

    if (fieldType == TYPE_STR)
    {
        val = NATS_STRDUP(ptr);
        if (val == NULL)
            nats_setDefaultError(NATS_NO_MEMORY);

        (*(char**)addr) = val;
    }
    else if (fieldType == TYPE_BOOL)
    {
        if (strcasecmp(ptr, "true") == 0)
            (*(bool*)addr) = true;
        else
            (*(bool*)addr) = false;
    }
    else if ((fieldType == TYPE_INT)
             || (fieldType == TYPE_LONG))
    {
        char            *tail = NULL;
        long long int   lval  = 0;

        errno = 0;

        lval = strtoll(ptr, &tail, 10);
        if ((errno != 0) || (tail[0] != '\0'))
            return nats_setError(NATS_PROTOCOL_ERROR,
                                 "Invalid protocol: field=%s type=%d ptr=%s",
                                 field, fieldType, ptr);

        if (fieldType == TYPE_INT)
            (*(int*)addr) = (int) lval;
        else
            (*(int64_t*)addr) = (int64_t) lval;
    }
    else
    {
        abort();
    }

    return NATS_OK;
}

static natsStatus
_processInfo(natsConnection *nc, char *info)
{
    natsStatus  s     = NATS_OK;
    char        *copy = NULL;
    char        *ptr  = NULL;

    if (info == NULL)
        return NATS_OK;

    _clearServerInfo(&(nc->info));

    copy = NATS_STRDUP(info);
    if (copy == NULL)
        return nats_setDefaultError(NATS_NO_MEMORY);

    ptr = copy;

    s = _parseInfo(&ptr, "server_id", TYPE_STR, (void**) &(nc->info.id));
    if (s == NATS_OK)
        s = _parseInfo(&ptr, "version", TYPE_STR, (void**) &(nc->info.version));
    if (s == NATS_OK)
        s = _parseInfo(&ptr, "host", TYPE_STR, (void**) &(nc->info.host));
    if (s == NATS_OK)
        s = _parseInfo(&ptr, "port", TYPE_INT, (void**) &(nc->info.port));
    if (s == NATS_OK)
        s = _parseInfo(&ptr, "auth_required", TYPE_BOOL, (void**) &(nc->info.authRequired));
    if (s == NATS_OK)
        s = _parseInfo(&ptr, "tls_required", TYPE_BOOL, (void**) &(nc->info.tlsRequired));
    if (s == NATS_OK)
        s = _parseInfo(&ptr, "max_payload", TYPE_LONG, (void**) &(nc->info.maxPayload));

#if 0
    fprintf(stderr, "Id=%s Version=%s Host=%s Port=%d Auth=%s SSL=%s Payload=%d\n",
            nc->info.id, nc->info.version, nc->info.host, nc->info.port,
            nats_GetBoolStr(nc->info.authRequired),
            nats_GetBoolStr(nc->info.tlsRequired),
            (int) nc->info.maxPayload);
#endif

    NATS_FREE(copy);
    return NATS_UPDATE_ERR_STACK(s);
}

// makeTLSConn will wrap an existing Conn using TLS
static natsStatus
_makeTLSConn(natsConnection *nc)
{
#if defined(NATS_HAS_TLS)
    natsStatus  s       = NATS_OK;
    SSL         *ssl    = NULL;

    // Reset nc->errStr before initiating the handshake...
    nc->errStr[0] = '\0';

    natsMutex_Lock(nc->opts->sslCtx->lock);

    s = natsSock_SetBlocking(nc->sockCtx.fd, true);
    if (s == NATS_OK)
    {
        ssl = SSL_new(nc->opts->sslCtx->ctx);
        if (ssl == NULL)
        {
            s = nats_setError(NATS_SSL_ERROR,
                              "Error creating SSL object: %s",
                              NATS_SSL_ERR_REASON_STRING);
        }
        else
        {
            nats_sslRegisterThreadForCleanup();

            SSL_set_ex_data(ssl, 0, (void*) nc);
        }
    }
    if (s == NATS_OK)
    {
        SSL_set_connect_state(ssl);

        if (SSL_set_fd(ssl, (int) nc->sockCtx.fd) != 1)
        {
            s = nats_setError(NATS_SSL_ERROR,
                              "Error connecting the SSL object to a file descriptor : %s",
                              NATS_SSL_ERR_REASON_STRING);
        }
    }
    if (s == NATS_OK)
    {
        if (SSL_do_handshake(ssl) != 1)
        {
            s = nats_setError(NATS_SSL_ERROR,
                              "SSL handshake error: %s",
                              NATS_SSL_ERR_REASON_STRING);
        }
    }
    if (s == NATS_OK)
    {
        X509 *cert = SSL_get_peer_certificate(ssl);

        if (cert != NULL)
        {
            if ((SSL_get_verify_result(ssl) != X509_V_OK)
                || (nc->errStr[0] != '\0'))
            {
                s = nats_setError(NATS_SSL_ERROR,
                                  "Server certificate verification failed: %s",
                                  nc->errStr);
            }
            X509_free(cert);
        }
        else
        {
            s = nats_setError(NATS_SSL_ERROR, "%s",
                              "Server did not provide a certificate");
        }
    }

    if (s == NATS_OK)
        s = natsSock_SetBlocking(nc->sockCtx.fd, false);

    natsMutex_Unlock(nc->opts->sslCtx->lock);

    if (s != NATS_OK)
    {
        if (ssl != NULL)
            SSL_free(ssl);
    }
    else
    {
        nc->sockCtx.ssl = ssl;
    }

    return NATS_UPDATE_ERR_STACK(s);
#else
    return nats_setError(NATS_ILLEGAL_STATE, "%s", NO_SSL_ERR);
#endif
}

// This will check to see if the connection should be
// secure. This can be dictated from either end and should
// only be called after the INIT protocol has been received.
static natsStatus
_checkForSecure(natsConnection *nc)
{
    natsStatus  s = NATS_OK;

    // Check for mismatch in setups
    if (nc->opts->secure && !nc->info.tlsRequired)
        s = nats_setDefaultError(NATS_SECURE_CONNECTION_WANTED);
    else if (nc->info.tlsRequired && !nc->opts->secure)
        s = nats_setDefaultError(NATS_SECURE_CONNECTION_REQUIRED);

    if ((s == NATS_OK) && nc->opts->secure)
        s = _makeTLSConn(nc);

    return NATS_UPDATE_ERR_STACK(s);
}

static natsStatus
_processExpectedInfo(natsConnection *nc)
{
    natsControl     control;
    natsStatus      s;

    _initControlContent(&control);

    s = _readOp(nc, &control);
    if (s != NATS_OK)
        return NATS_UPDATE_ERR_STACK(s);

    if ((s == NATS_OK)
        && ((control.op == NULL)
            || (strcmp(control.op, _INFO_OP_) != 0)))
    {
        s = nats_setError(NATS_PROTOCOL_ERROR,
                          "Unexpected protocol: got '%s' instead of '%s'",
                          (control.op == NULL ? "<null>" : control.op),
                          _INFO_OP_);
    }
    if (s == NATS_OK)
        s = _processInfo(nc, control.args);
    if (s == NATS_OK)
        s = _checkForSecure(nc);

    _clearControlContent(&control);

    return NATS_UPDATE_ERR_STACK(s);
}

static natsStatus
_connectProto(natsConnection *nc, char **proto)
{
    natsOptions *opts = nc->opts;
    const char  *token= NULL;
    const char  *user = NULL;
    const char  *pwd  = NULL;
    const char  *name = NULL;
    int         res;

    if (nc->url->username != NULL)
        user = nc->url->username;
    if (nc->url->password != NULL)
        pwd = nc->url->password;
    if ((user != NULL) && (pwd == NULL))
    {
        token = user;
        user  = NULL;
    }
    if (opts->name != NULL)
        name = opts->name;

    res = nats_asprintf(proto,
                        "CONNECT {\"verbose\":%s,\"pedantic\":%s,%s%s%s%s%s%s%s%s%s\"tls_required\":%s," \
                        "\"name\":\"%s\",\"lang\":\"%s\",\"version\":\"%s\"}%s",
                        nats_GetBoolStr(opts->verbose),
                        nats_GetBoolStr(opts->pedantic),
                        (user != NULL ? "\"user\":\"" : ""),
                        (user != NULL ? user : ""),
                        (user != NULL ? "\"," : ""),
                        (pwd != NULL ? "\"pass\":\"" : ""),
                        (pwd != NULL ? pwd : ""),
                        (pwd != NULL ? "\"," : ""),
                        (token != NULL ? "\"auth_token\":\"" :""),
                        (token != NULL ? token : ""),
                        (token != NULL ? "\"," : ""),
                        nats_GetBoolStr(opts->secure),
                        (name != NULL ? name : ""),
                        CString, NATS_VERSION_STRING, _CRLF_);
    if (res < 0)
        return NATS_NO_MEMORY;

    return NATS_OK;
}

static natsStatus
_sendUnsubProto(natsConnection *nc, int64_t subId, int max)
{
    natsStatus  s       = NATS_OK;
    char        *proto  = NULL;
    int         res     = 0;

    if (max > 0)
        res = nats_asprintf(&proto, _UNSUB_PROTO_, subId, max);
    else
        res = nats_asprintf(&proto, _UNSUB_NO_MAX_PROTO_, subId);

    if (res < 0)
        s = nats_setDefaultError(NATS_NO_MEMORY);
    else
    {
        s = natsConn_bufferWriteString(nc, proto);
        NATS_FREE(proto);
    }

    return NATS_UPDATE_ERR_STACK(s);
}

static natsStatus
_resendSubscriptions(natsConnection *nc)
{
    natsStatus          s    = NATS_OK;
    natsSubscription    *sub = NULL;
    natsHashIter        iter;
    char                *proto;
    int                 res;
    int                 adjustedMax;

    natsHashIter_Init(&iter, nc->subs);
    while ((s == NATS_OK) && natsHashIter_Next(&iter, NULL, (void**) &sub))
    {
        proto = NULL;

        adjustedMax = 0;
        natsSub_Lock(sub);
        if (sub->max > 0)
        {
            if (sub->delivered < sub->max)
                adjustedMax = (int)(sub->max - sub->delivered);

            // The adjusted max could be 0 here if the number of delivered
            // messages have reached the max, if so, unsubscribe.
            if (adjustedMax == 0)
            {
                natsSub_Unlock(sub);
                s = _sendUnsubProto(nc, sub->sid, 0);
                continue;
            }
        }
        natsSub_Unlock(sub);

        // These sub's fields are immutable
        res = nats_asprintf(&proto, _SUB_PROTO_,
                            sub->subject,
                            (sub->queue == NULL ? "" : sub->queue),
                            (int) sub->sid);
        if (res < 0)
            s = NATS_NO_MEMORY;

        if (s == NATS_OK)
        {
            s = natsConn_bufferWriteString(nc, proto);
            NATS_FREE(proto);
            proto = NULL;
        }

        if ((s == NATS_OK) && (adjustedMax > 0))
            s = _sendUnsubProto(nc, sub->sid, adjustedMax);
    }

    return s;
}

static natsStatus
_flushReconnectPendingItems(natsConnection *nc)
{
    natsStatus s = NATS_OK;

    if (nc->pending == NULL)
        return NATS_OK;

    if (natsBuf_Len(nc->pending) > 0)
    {
        s = natsBuf_Append(nc->bw, natsBuf_Data(nc->pending),
                           natsBuf_Len(nc->pending));
    }

    return s;
}

static void
_removePongFromList(natsConnection *nc, natsPong *pong)
{
    if (pong->prev != NULL)
        pong->prev->next = pong->next;

    if (pong->next != NULL)
        pong->next->prev = pong->prev;

    if (nc->pongs.head == pong)
        nc->pongs.head = pong->next;

    if (nc->pongs.tail == pong)
        nc->pongs.tail = pong->prev;

    pong->prev = pong->next = NULL;
}

// When the connection is closed, or is disconnected and we are about
// to reconnect, we need to unblock all pending natsConnection_Flush[Timeout]()
// calls: there is no chance that a PING sent to a server is going to be
// echoed by the new server.
static void
_clearPendingFlushRequests(natsConnection *nc)
{
    natsPong *pong = NULL;

    while ((pong = nc->pongs.head) != NULL)
    {
        // Pop from the queue
        _removePongFromList(nc, pong);

        // natsConnection_Flush[Timeout]() is waiting on a condition
        // variable and exit when this value is != 0. "Flush" will
        // return an error to the caller if the connection status
        // is not CONNECTED at that time.
        pong->id = -1;

        // There may be more than one user-thread making
        // natsConnection_Flush() calls.
        natsCondition_Broadcast(nc->pongs.cond);
    }

    nc->pongs.incoming      = 0;
    nc->pongs.outgoingPings = 0;
}

// Try to reconnect using the option parameters.
// This function assumes we are allowed to reconnect.
static void
_doReconnect(void *arg)
{
    natsStatus              s = NATS_OK;
    natsConnection          *nc = (natsConnection*) arg;
    natsThread              *tReconnect = NULL;
    natsSrv                 *cur;
    int64_t                 elapsed;
    natsSrvPool             *pool = NULL;
    int64_t                 sleepTime;
    struct threadsToJoin    ttj;

    natsConn_Lock(nc);

    _initThreadsToJoin(&ttj, nc, false);

    natsConn_Unlock(nc);

    _joinThreads(&ttj);

    natsConn_Lock(nc);

    // Kick out all calls to natsConnection_Flush[Timeout]().
    _clearPendingFlushRequests(nc);

    // Clear any error.
    nc->err         = NATS_OK;
    nc->errStr[0]   = '\0';

    pool = nc->srvPool;

    // Perform appropriate callback if needed for a disconnect.
    if (nc->opts->disconnectedCb != NULL)
        natsAsyncCb_PostConnHandler(nc, ASYNC_DISCONNECTED);

    // Note that the pool's size may decrement after the call to
    // natsSrvPool_GetNextServer.
    while ((s == NATS_OK) && (natsSrvPool_GetSize(pool) > 0))
    {
        cur = natsSrvPool_GetNextServer(pool, nc->opts, nc->url);
        nc->url = (cur == NULL ? NULL : cur->url);
        if (cur == NULL)
        {
            nc->err = NATS_NO_SERVER;
            break;
        }

        sleepTime = 0;

        // Sleep appropriate amount of time before the
        // connection attempt if connecting to same server
        // we just got disconnected from..
        if (((elapsed = nats_Now() - cur->lastAttempt)) < nc->opts->reconnectWait)
            sleepTime = (nc->opts->reconnectWait - elapsed);

        natsConn_Unlock(nc);

        if (sleepTime > 0)
            nats_Sleep(sleepTime);
        else
            natsThread_Yield();

        natsConn_Lock(nc);

        // Check if we have been closed first.
        if (natsConn_isClosed(nc))
            break;

        // Mark that we tried a reconnect
        cur->reconnects += 1;

        // Try to create a new connection
        s = _createConn(nc);
        if (s != NATS_OK)
        {
            // Reset error here. We will return NATS_NO_SERVERS at the end of
            // this loop if appropriate.
            nc->err = NATS_OK;

            // Reset status
            s = NATS_OK;

            // Not yet connected, retry...
            // Continue to hold the lock
            continue;
        }

        // We have a valid FD and the writer buffer was moved to pending.
        // We are now going to send data directly to the newly connected
        // server, so we need to disable the use of 'pending' for the
        // moment
        nc->usePending = false;

        // We are reconnected
        nc->stats.reconnects += 1;

        // Process Connect logic
        s = _processConnInit(nc);

        // Send existing subscription state
        if (s == NATS_OK)
            s = _resendSubscriptions(nc);

        // Now send off and clear pending buffer
        if (s == NATS_OK)
            s = _flushReconnectPendingItems(nc);

        // This is where we are truly connected.
        if (s == NATS_OK)
            nc->status = CONNECTED;

        if (s != NATS_OK)
        {
            // In case we were at the last iteration, this is the error
            // we will report.
            nc->err = s;

            // Reset status
            s = NATS_OK;

            // Close the socket since we were connected, but a problem occurred.
            // (not doing this would cause an FD leak)
            natsSock_Close(nc->sockCtx.fd);
            nc->sockCtx.fd = NATS_SOCK_INVALID;

            // We need to re-activate the use of pending since we
            // may go back to sleep and release the lock
            nc->usePending = true;
            natsBuf_Reset(nc->bw);

            nc->status = RECONNECTING;
            continue;
        }

        // No more failure allowed past this point.

        // Clear out server stats for the server we connected to..
        cur->didConnect = true;
        cur->reconnects = 0;

        tReconnect = nc->reconnectThread;
        nc->reconnectThread = NULL;

        // At this point we know that we don't need the pending buffer
        // anymore. Destroy now.
        natsBuf_Destroy(nc->pending);
        nc->pending     = NULL;
        nc->usePending  = false;

        // Call reconnectedCB if appropriate. Since we are in a separate
        // thread, we could invoke the callback directly, however, we
        // still post it so all callbacks from a connection are serialized.
        if (nc->opts->reconnectedCb != NULL)
            natsAsyncCb_PostConnHandler(nc, ASYNC_RECONNECTED);

        // Release lock here, we will return below.
        natsConn_Unlock(nc);

        // Make sure we flush everything
        (void) natsConnection_Flush(nc);

        natsThread_Join(tReconnect);
        natsThread_Destroy(tReconnect);

        return;
    }

    // Call into close.. We have no servers left..
    if (nc->err == NATS_OK)
        nc->err = NATS_NO_SERVER;

    natsConn_Unlock(nc);

    _close(nc, CLOSED, true);
}

// Notifies the flusher thread that there is pending data to send to the
// server.
void
natsConn_kickFlusher(natsConnection *nc)
{
    if (!(nc->flusherSignaled) && (nc->bw != NULL))
    {
        nc->flusherSignaled = true;
        natsCondition_Signal(nc->flusherCond);
    }
}

static natsStatus
_sendProto(natsConnection *nc, const char* proto, int protoLen)
{
    natsStatus  s;

    natsConn_Lock(nc);

    s = natsConn_bufferWrite(nc, proto, protoLen);
    if (s == NATS_OK)
        natsConn_kickFlusher(nc);

    natsConn_Unlock(nc);

    return s;
}

static natsStatus
_sendConnect(natsConnection *nc)
{
    natsStatus  s       = NATS_OK;
    char        *cProto = NULL;
    char        buffer[DEFAULT_BUF_SIZE];

    buffer[0] = '\0';

    // Create the CONNECT protocol
    s = _connectProto(nc, &cProto);

    // Add it to the buffer
    if (s == NATS_OK)
        s = natsConn_bufferWriteString(nc, cProto);

    // Add the PING protocol to the buffer
    if (s == NATS_OK)
        s = natsConn_bufferWrite(nc, _PING_OP_, _PING_OP_LEN_);
    if (s == NATS_OK)
        s = natsConn_bufferWrite(nc, _CRLF_, _CRLF_LEN_);

    // Flush the buffer
    if (s == NATS_OK)
        s = natsConn_bufferFlush(nc);

    // Now read the response from the server.
    if (s == NATS_OK)
        s = natsSock_ReadLine(&(nc->sockCtx), buffer, sizeof(buffer));

    // If Verbose is set, we expect +OK first.
    if ((s == NATS_OK) && nc->opts->verbose)
    {
        // Check protocol is as expected
        if (strncmp(buffer, _OK_OP_, _OK_OP_LEN_) != 0)
        {
            s = nats_setError(NATS_PROTOCOL_ERROR,
                              "Expected '%s', got '%s'",
                              _OK_OP_, buffer);
        }

        // Read the rest now...
        if (s == NATS_OK)
            s = natsSock_ReadLine(&(nc->sockCtx), buffer, sizeof(buffer));
    }

    // We except the PONG protocol
    if ((s == NATS_OK) && (strncmp(buffer, _PONG_OP_, _PONG_OP_LEN_) != 0))
    {
        // But it could be something else, like -ERR

        if (strncmp(buffer, _ERR_OP_, _ERR_OP_LEN_) == 0)
        {
            // Remove -ERR, trim spaces and quotes.
            nats_NormalizeErr(buffer);

            // Search if the error message says something about
            // authentication failure.

            if (nats_strcasestr(buffer, "authorization") != NULL)
                s = nats_setError(NATS_CONNECTION_AUTH_FAILED,
                                  "%s", buffer);
            else
                s = nats_setError(NATS_ERR, "%s", buffer);
        }
        else
        {
            s = nats_setError(NATS_PROTOCOL_ERROR,
                              "Expected '%s', got '%s'",
                              _PONG_OP_, buffer);
        }
    }

    if (s == NATS_OK)
        nc->status = CONNECTED;

    free(cProto);

    return NATS_UPDATE_ERR_STACK(s);
}

static natsStatus
_processConnInit(natsConnection *nc)
{
    natsStatus s = NATS_OK;

    nc->status = CONNECTING;

    // Process the INFO protocol that we should be receiving
    s = _processExpectedInfo(nc);

    // Send the CONNECT and PING protocol, and wait for the PONG.
    if (s == NATS_OK)
        s = _sendConnect(nc);

    // Clear our deadline, regardless of error
    natsDeadline_Clear(&(nc->sockCtx.deadline));

    // Switch to blocking socket here...
    if (s == NATS_OK)
        s = natsSock_SetBlocking(nc->sockCtx.fd, true);

    // Start the readLoop and flusher threads
    if (s == NATS_OK)
        s = _spinUpSocketWatchers(nc);

    if ((s == NATS_OK) && (nc->opts->evLoop != NULL))
    {
        s = natsSock_SetBlocking(nc->sockCtx.fd, false);

        // If we are reconnecting, buffer will have already been allocated
        if ((s == NATS_OK) && (nc->el.buffer == NULL))
        {
            nc->el.buffer = (char*) malloc(DEFAULT_BUF_SIZE);
            if (nc->el.buffer == NULL)
                s = nats_setDefaultError(NATS_NO_MEMORY);
        }
        if (s == NATS_OK)
        {
            // Set this first in case the event loop triggers the first READ
            // event just after this call returns.
            nc->sockCtx.useEventLoop = true;

            s = nc->opts->evCbs.attach(&(nc->el.data),
                                       nc->opts->evLoop,
                                       nc,
                                       (int) nc->sockCtx.fd);
            if (s == NATS_OK)
            {
                nc->el.attached = true;
            }
            else
            {
                nc->sockCtx.useEventLoop = false;

                nats_setError(s,
                              "Error attaching to the event loop: %d - %s",
                              s, natsStatus_GetText(s));
            }
        }
    }

    return NATS_UPDATE_ERR_STACK(s);
}

// Main connect function. Will connect to the server
static natsStatus
_connect(natsConnection *nc)
{
    natsStatus  s     = NATS_OK;
    natsStatus  retSts= NATS_OK;
    natsSrvPool *pool = NULL;
    int         i;

    natsConn_Lock(nc);

    pool = nc->srvPool;

    // Create actual socket connection
    // For first connect we walk all servers in the pool and try
    // to connect immediately.
    for (i = 0; i < natsSrvPool_GetSize(pool); i++)
    {
        nc->url = natsSrvPool_GetSrvUrl(pool,i);

        s = _createConn(nc);
        if (s == NATS_OK)
        {
            s = _processConnInit(nc);

            if (s == NATS_OK)
            {
                natsSrvPool_SetSrvDidConnect(pool, i, true);
                natsSrvPool_SetSrvReconnects(pool, i, 0);
                retSts = NATS_OK;
                break;
            }
            else
            {
                retSts = s;

                natsConn_Unlock(nc);

                _close(nc, DISCONNECTED, false);

                natsConn_Lock(nc);

                nc->url = NULL;
            }
        }
        else
        {
            if (s == NATS_IO_ERROR)
                retSts = NATS_OK;
        }
    }

    if ((retSts == NATS_OK) && (nc->status != CONNECTED))
    {
        s = nats_setDefaultError(NATS_NO_SERVER);
    }

    natsConn_Unlock(nc);

    return NATS_UPDATE_ERR_STACK(s);
}

// _processOpError handles errors from reading or parsing the protocol.
// The lock should not be held entering this function.
static void
_processOpError(natsConnection *nc, natsStatus s)
{
    natsConn_Lock(nc);

    if (_isConnecting(nc) || natsConn_isClosed(nc) || natsConn_isReconnecting(nc))
    {
        natsConn_Unlock(nc);

        return;
    }

    // Do reconnect only if allowed and we were actually connected
    if (nc->opts->allowReconnect && (nc->status == CONNECTED))
    {
<<<<<<< HEAD
        natsStatus ls = NATS_OK;
=======
        natsStatus ls;
>>>>>>> c660c070

        // Set our new status
        nc->status = RECONNECTING;

        if (nc->ptmr != NULL)
            natsTimer_Stop(nc->ptmr);

        if (nc->sockCtx.fdActive)
        {
            natsConn_bufferFlush(nc);

            natsSock_Shutdown(nc->sockCtx.fd);
            nc->sockCtx.fdActive = false;
        }

<<<<<<< HEAD
        // If we use an external event loop, we need to stop polling
        // on the socket since we are going to reconnect.
        if (nc->el.attached)
        {
            // Stop polling for READ/WRITE events on that socket.
            nc->sockCtx.useEventLoop = false;
            nc->el.writeAdded = false;
            ls = nc->opts->evCbs.read(nc->el.data, NATS_EVENT_ACTION_REMOVE);
            if (ls == NATS_OK)
                ls = nc->opts->evCbs.write(nc->el.data, NATS_EVENT_ACTION_REMOVE);
        }

        // Start the reconnect thread
        if ((ls == NATS_OK)
            && (natsThread_Create(&(nc->reconnectThread),
                                  _doReconnect, (void*) nc) == NATS_OK))
=======
        // Create the pending buffer to hold all write requests while we try
        // to reconnect.
        ls = natsBuf_Create(&(nc->pending), nc->opts->reconnectBufSize);
        if (ls == NATS_OK)
        {
            nc->usePending = true;

            // Start the reconnect thread
            ls = natsThread_Create(&(nc->reconnectThread),
                                  _doReconnect, (void*) nc);
        }
        if (ls ==  NATS_OK)
>>>>>>> c660c070
        {
            natsConn_Unlock(nc);

            return;
        }
    }

    // reconnect not allowed or we failed to setup the reconnect code.

    nc->status = DISCONNECTED;
    nc->err = s;

    natsConn_Unlock(nc);

    _close(nc, CLOSED, true);
}

static void
natsConn_clearSSL(natsConnection *nc)
{
    if (nc->sockCtx.ssl == NULL)
        return;

    SSL_free(nc->sockCtx.ssl);
    nc->sockCtx.ssl = NULL;
}

static void
_readLoop(void  *arg)
{
    natsStatus  s = NATS_OK;
    char        buffer[DEFAULT_BUF_SIZE];
    natsSock    fd;
    int         n;

    natsConnection *nc = (natsConnection*) arg;

    natsConn_Lock(nc);

    if (nc->sockCtx.ssl != NULL)
        nats_sslRegisterThreadForCleanup();

    fd = nc->sockCtx.fd;

    if (nc->ps == NULL)
        s = natsParser_Create(&(nc->ps));

    while ((s == NATS_OK)
           && !natsConn_isClosed(nc)
           && !natsConn_isReconnecting(nc))
    {
        natsConn_Unlock(nc);

        n = 0;

        s = natsSock_Read(&(nc->sockCtx), buffer, sizeof(buffer), &n);
        if (s == NATS_OK)
            s = natsParser_Parse(nc, buffer, n);

        if (s != NATS_OK)
            _processOpError(nc, s);

        natsConn_Lock(nc);
    }

    natsSock_Close(fd);
    nc->sockCtx.fd       = NATS_SOCK_INVALID;
    nc->sockCtx.fdActive = false;

    // We need to cleanup some things if the connection was SSL.
    if (nc->sockCtx.ssl != NULL)
        natsConn_clearSSL(nc);

    natsParser_Destroy(nc->ps);
    nc->ps = NULL;

    // This unlocks and releases the connection to compensate for the retain
    // when this thread was created.
    natsConn_unlockAndRelease(nc);
}

static void
_flusher(void *arg)
{
    natsConnection  *nc  = (natsConnection*) arg;
    natsStatus      s;

    while (true)
    {
        natsConn_Lock(nc);

        while (!(nc->flusherSignaled) && !(nc->flusherStop))
            natsCondition_Wait(nc->flusherCond, nc->mu);

        if (nc->flusherStop)
        {
            natsConn_Unlock(nc);
            break;
        }

        //TODO: If we process the request right away, performance
        //      will suffer when sending quickly very small messages.
        //      The buffer is going to be always flushed, which
        //      defeats the purpose of a write buffer.
        //      We need to revisit this.

        // Give a chance to accumulate more requests...
        natsCondition_TimedWait(nc->flusherCond, nc->mu, 1);

        nc->flusherSignaled = false;

        if (natsConn_isClosed(nc) || natsConn_isReconnecting(nc))
        {
            natsConn_Unlock(nc);
            break;
        }

        if (nc->sockCtx.fdActive && (natsBuf_Len(nc->bw) > 0))
        {
            s = natsConn_bufferFlush(nc);
            if ((s != NATS_OK) && (nc->err == NATS_OK))
                nc->err = s;
        }

        natsConn_Unlock(nc);
    }

    // Release the connection to compensate for the retain when this thread
    // was created.
    natsConn_release(nc);
}

static void
_sendPing(natsConnection *nc, natsPong *pong)
{
    natsStatus  s     = NATS_OK;

    s = natsConn_bufferWrite(nc, _PING_PROTO_, _PING_PROTO_LEN_);
    if (s == NATS_OK)
    {
        // Flush the buffer in place.
        s = natsConn_bufferFlush(nc);
    }
    if (s == NATS_OK)
    {
        // Now that we know the PING was sent properly, update
        // the number of PING sent.
        nc->pongs.outgoingPings++;

        if (pong != NULL)
        {
            pong->id = nc->pongs.outgoingPings;

            // Add this pong to the list.
            pong->next = NULL;
            pong->prev = nc->pongs.tail;

            if (nc->pongs.tail != NULL)
                nc->pongs.tail->next = pong;

            nc->pongs.tail = pong;

            if (nc->pongs.head == NULL)
                nc->pongs.head = pong;
        }
    }
}

static void
_processPingTimer(natsTimer *timer, void *arg)
{
    natsConnection  *nc = (natsConnection*) arg;

    natsConn_Lock(nc);

    if (nc->status != CONNECTED)
    {
        natsConn_Unlock(nc);
        return;
    }

    // If we have more PINGs out than PONGs in, consider
    // the connection stale.
    if (++(nc->pout) > nc->opts->maxPingsOut)
    {
        natsConn_Unlock(nc);
        _processOpError(nc, NATS_STALE_CONNECTION);
        return;
    }

    _sendPing(nc, NULL);

    natsConn_Unlock(nc);
}

static void
_pingStopppedCb(natsTimer *timer, void *closure)
{
    natsConnection *nc = (natsConnection*) closure;

    natsConn_release(nc);
}

static natsStatus
_spinUpSocketWatchers(natsConnection *nc)
{
    natsStatus  s = NATS_OK;

    nc->pout        = 0;
    nc->flusherStop = false;

    if (nc->opts->evLoop == NULL)
    {
        // Let's not rely on the created threads acquiring lock that would make it
        // safe to retain only on success.
        _retain(nc);

        s = natsThread_Create(&(nc->readLoopThread), _readLoop, (void*) nc);
        if (s != NATS_OK)
            _release(nc);
    }

    if (s == NATS_OK)
    {
        _retain(nc);

        s = natsThread_Create(&(nc->flusherThread), _flusher, (void*) nc);
        if (s != NATS_OK)
            _release(nc);
    }

    if ((s == NATS_OK) && (nc->opts->pingInterval > 0))
    {
        _retain(nc);

        if (nc->ptmr == NULL)
        {
            s = natsTimer_Create(&(nc->ptmr),
                                 _processPingTimer,
                                 _pingStopppedCb,
                                 nc->opts->pingInterval,
                                 (void*) nc);
            if (s != NATS_OK)
                _release(nc);
        }
        else
        {
            natsTimer_Reset(nc->ptmr, nc->opts->pingInterval);
        }
    }

    return s;
}

// Remove all subscriptions. This will kick out the delivery threads,
// and unblock NextMsg() calls.
static void
_removeAllSubscriptions(natsConnection *nc)
{
    natsHashIter     iter;
    natsSubscription *sub;

    natsHashIter_Init(&iter, nc->subs);
    while (natsHashIter_Next(&iter, NULL, (void**) &sub))
    {
        (void) natsHashIter_RemoveCurrent(&iter);

        natsSub_close(sub, true);

        natsSub_release(sub);
    }
}


// Low level close call that will do correct cleanup and set
// desired status. Also controls whether user defined callbacks
// will be triggered. The lock should not be held entering this
// function. This function will handle the locking manually.
static void
_close(natsConnection *nc, natsConnStatus status, bool doCBs)
{
    struct threadsToJoin    ttj;
<<<<<<< HEAD
    bool                    detach = false;
=======
    bool                    sockWasActive = false;
>>>>>>> c660c070

    natsConn_lockAndRetain(nc);

    if (natsConn_isClosed(nc))
    {
        nc->status = status;

        natsConn_unlockAndRelease(nc);
        return;
    }

    nc->status = CLOSED;

    _initThreadsToJoin(&ttj, nc, true);

    // Kick out all calls to natsConnection_Flush[Timeout]().
    _clearPendingFlushRequests(nc);

    if (nc->ptmr != NULL)
        natsTimer_Stop(nc->ptmr);

    // Remove all subscriptions. This will kick out the delivery threads,
    // and unblock NextMsg() calls.
    _removeAllSubscriptions(nc);

    // Go ahead and make sure we have flushed the outbound buffer.
    nc->status = CLOSED;
    if (nc->sockCtx.fdActive)
    {
        natsConn_bufferFlush(nc);

        // If there is no readLoop, then it is our responsibility to close
        // the socket. Otherwise, _readLoop is the one doing it.
        if ((ttj.readLoop == NULL) && (nc->opts->evLoop == NULL))
        {
            natsSock_Close(nc->sockCtx.fd);
            nc->sockCtx.fd = NATS_SOCK_INVALID;

            // We need to cleanup some things if the connection was SSL.
            if (nc->sockCtx.ssl != NULL)
                natsConn_clearSSL(nc);
        }
        else
        {
            // Shutdown the socket to stop any read/write operations.
            // The socket will be closed by the _readLoop thread.
            natsSock_Shutdown(nc->sockCtx.fd);
        }
        nc->sockCtx.fdActive = false;
        sockWasActive = true;
    }

    // Perform appropriate callback if needed for a disconnect.
    // Do not invoke if we were disconnected and failed to reconnect (since
    // it has already been invoked in doReconnect).
    if (doCBs && (nc->opts->disconnectedCb != NULL) && sockWasActive)
        natsAsyncCb_PostConnHandler(nc, ASYNC_DISCONNECTED);

    natsConn_Unlock(nc);

    _joinThreads(&ttj);

    natsConn_Lock(nc);

    // Perform appropriate callback if needed for a connection closed.
    if (doCBs && (nc->opts->closedCb != NULL))
        natsAsyncCb_PostConnHandler(nc, ASYNC_CLOSED);

    nc->status = status;

    if (nc->el.attached)
    {
        nc->el.attached = false;
        detach = true;
        _retain(nc);
    }

    natsConn_unlockAndRelease(nc);

    if (detach)
    {
        nc->opts->evCbs.detach(nc->el.data);
        natsConn_release(nc);
    }
}

static void
_processSlowConsumer(natsConnection *nc, natsSubscription *sub)
{
    nc->err = NATS_SLOW_CONSUMER;

    if (!(sub->slowConsumer) && (nc->opts->asyncErrCb != NULL))
        natsAsyncCb_PostErrHandler(nc, sub, NATS_SLOW_CONSUMER);

    sub->slowConsumer = true;
}

static natsStatus
_createMsg(natsMsg **newMsg, natsConnection *nc, char *buf, int bufLen)
{
    natsStatus  s        = NATS_OK;
    int         subjLen  = 0;
    char        *reply   = NULL;
    int         replyLen = 0;

    subjLen = natsBuf_Len(nc->ps->ma.subject);

    if (nc->ps->ma.reply != NULL)
    {
        reply    = natsBuf_Data(nc->ps->ma.reply);
        replyLen = natsBuf_Len(nc->ps->ma.reply);
    }

    s = natsMsg_create(newMsg,
                       (const char*) natsBuf_Data(nc->ps->ma.subject), subjLen,
                       (const char*) reply, replyLen,
                       (const char*) buf, bufLen);
    return s;
}

natsStatus
natsConn_processMsg(natsConnection *nc, char *buf, int bufLen)
{
    natsStatus       s    = NATS_OK;
    natsSubscription *sub = NULL;
    natsMsg          *msg = NULL;

    natsConn_Lock(nc);

    nc->stats.inMsgs  += 1;
    nc->stats.inBytes += (uint64_t) bufLen;

    sub = natsHash_Get(nc->subs, nc->ps->ma.sid);
    if (sub == NULL)
    {
        natsConn_Unlock(nc);
        return NATS_OK;
    }

    // Do this outside of sub's lock, even if we end-up having to destroy
    // it because we have reached the maxPendingMsgs count. This reduces
    // lock contention.
    s = _createMsg(&msg, nc, buf, bufLen);
    if (s != NATS_OK)
    {
        natsConn_Unlock(nc);
        return s;
    }

    natsSub_Lock(sub);

    sub->msgList.msgs++;
    sub->msgList.bytes += bufLen;

    if ((sub->msgList.msgs > sub->msgsLimit)
        || (sub->msgList.bytes > sub->bytesLimit))
    {
        natsMsg_Destroy(msg);

        sub->dropped++;

        // Undo stats from above.
        sub->msgList.msgs--;
        sub->msgList.bytes -= bufLen;

        _processSlowConsumer(nc, sub);
    }
    else
    {
        if (sub->msgList.msgs > sub->msgsMax)
            sub->msgsMax = sub->msgList.msgs;

        if (sub->msgList.bytes > sub->bytesMax)
            sub->bytesMax = sub->msgList.bytes;

        sub->slowConsumer = false;

        if (sub->msgList.head == NULL)
            sub->msgList.head = msg;

        if (sub->msgList.tail != NULL)
            sub->msgList.tail->next = msg;

        sub->msgList.tail = msg;

        if ((sub->noDelay)
            || (sub->msgList.msgs >= sub->signalLimit))
        {
            if (sub->inWait > 0)
                natsCondition_Broadcast(sub->cond);
        }
        else if (sub->signalTimerInterval != 1)
        {
            sub->signalTimerInterval = 1;
            natsTimer_Reset(sub->signalTimer, 1);
        }
    }

    natsSub_Unlock(sub);

    natsConn_Unlock(nc);

    return s;
}

void
natsConn_processOK(natsConnection *nc)
{
    // Do nothing for now.
}

void
natsConn_processErr(natsConnection *nc, char *buf, int bufLen)
{
    char error[256];

    // Copy the error in this local buffer.
    snprintf(error, sizeof(error), "%.*s", bufLen, buf);

    // Trim spaces and remove quotes.
    nats_NormalizeErr(error);

    if (strcasecmp(error, STALE_CONNECTION) == 0)
    {
        _processOpError(nc, NATS_STALE_CONNECTION);
    }
    else
    {
        natsConn_Lock(nc);
        nc->err = NATS_ERR;
        snprintf(nc->errStr, sizeof(nc->errStr), "%s", error);
        natsConn_Unlock(nc);
        _close(nc, CLOSED, true);
    }
}

void
natsConn_processPing(natsConnection *nc)
{
    _sendProto(nc, _PONG_PROTO_, _PONG_PROTO_LEN_);
}

void
natsConn_processPong(natsConnection *nc)
{
    natsPong *pong = NULL;

    natsConn_Lock(nc);

    nc->pongs.incoming++;

    // Check if the first pong's id in the list matches the incoming Id.
    if (((pong = nc->pongs.head) != NULL)
        && (pong->id == nc->pongs.incoming))
    {
        // Remove the pong from the list
        _removePongFromList(nc, pong);

        // Release the Flush[Timeout] call
        pong->id = 0;

        // There may be more than one thread waiting on this
        // condition variable, so we use broadcast instead of
        // signal.
        natsCondition_Broadcast(nc->pongs.cond);
    }

    nc->pout = 0;

    natsConn_Unlock(nc);
}

natsStatus
natsConn_addSubcription(natsConnection *nc, natsSubscription *sub)
{
    natsStatus          s       = NATS_OK;
    natsSubscription    *oldSub = NULL;

    s = natsHash_Set(nc->subs, sub->sid, (void*) sub, (void**) &oldSub);
    if (s == NATS_OK)
    {
        assert(oldSub == NULL);
        natsSub_retain(sub);
    }

    return NATS_UPDATE_ERR_STACK(s);
}

void
natsConn_removeSubscription(natsConnection *nc, natsSubscription *removedSub, bool needsLock)
{
    natsSubscription *sub = NULL;

    if (needsLock)
        natsConn_Lock(nc);

    sub = natsHash_Remove(nc->subs, removedSub->sid);

    // Note that the sub may have already been removed, so 'sub == NULL'
    // is not an error.
    if (sub != NULL)
        natsSub_close(sub, false);

    if (needsLock)
        natsConn_Unlock(nc);

    // If we really removed the subscription, then release it.
    if (sub != NULL)
        natsSub_release(sub);
}

// subscribe is the internal subscribe function that indicates interest in a
// subject.
natsStatus
natsConn_subscribe(natsSubscription **newSub,
                   natsConnection *nc, const char *subj, const char *queue,
                   natsMsgHandler cb, void *cbClosure, bool noDelay)
{
    natsStatus          s    = NATS_OK;
    natsSubscription    *sub = NULL;

    if (nc == NULL)
        return nats_setDefaultError(NATS_INVALID_ARG);

    if ((subj == NULL) || (strlen(subj) == 0))
        return nats_setDefaultError(NATS_INVALID_SUBJECT);

    natsConn_Lock(nc);

    if (natsConn_isClosed(nc))
    {
        natsConn_Unlock(nc);

        return nats_setDefaultError(NATS_CONNECTION_CLOSED);
    }

    s = natsSub_create(&sub, nc, subj, queue, cb, cbClosure, noDelay);
    if (s == NATS_OK)
    {
        sub->sid = ++(nc->ssid);
        s = natsConn_addSubcription(nc, sub);
    }

    if (s == NATS_OK)
    {
        // We will send these for all subs when we reconnect
        // so that we can suppress here.
        if (!natsConn_isReconnecting(nc))
        {
            char    *proto = NULL;
            int     res    = 0;

            res = nats_asprintf(&proto, _SUB_PROTO_,
                                subj,
                                (queue == NULL ? "" : queue),
                                (int) sub->sid);
            if (res < 0)
                s = nats_setDefaultError(NATS_NO_MEMORY);

            if (s == NATS_OK)
            {
                s = natsConn_bufferWriteString(nc, proto);
                if (s == NATS_OK)
                    natsConn_kickFlusher(nc);

                // We should not return a failure if we get an issue
                // with the buffer write (except if it is no memory).
                // For IO errors (if we just got disconnected), the
                // reconnect logic will resend the sub protocol.

                if (s != NATS_NO_MEMORY)
                    s = NATS_OK;
            }

            NATS_FREE(proto);
        }
    }

    if (s == NATS_OK)
    {
        *newSub = sub;
    }
    else if (sub != NULL)
    {
        // A delivery thread may have been started, but the subscription not
        // added to the connection's subscription map. So this is necessary
        // for the delivery thread to unroll.
        natsSub_close(sub, false);

        natsConn_removeSubscription(nc, sub, false);

        natsSub_release(sub);
    }

    natsConn_Unlock(nc);

    return NATS_UPDATE_ERR_STACK(s);
}

// Performs the low level unsubscribe to the server.
natsStatus
natsConn_unsubscribe(natsConnection *nc, natsSubscription *sub, int max)
{
    natsStatus      s = NATS_OK;

    natsConn_Lock(nc);

    if (natsConn_isClosed(nc))
    {
        natsConn_Unlock(nc);
        return nats_setDefaultError(NATS_CONNECTION_CLOSED);
    }

    sub = natsHash_Get(nc->subs, sub->sid);
    if (sub == NULL)
    {
        // Already unsubscribed
        natsConn_Unlock(nc);
        return NATS_OK;
    }

    natsSub_Lock(sub);
    sub->max = max;
    natsSub_Unlock(sub);

    if (max == 0)
        natsConn_removeSubscription(nc, sub, false);

    if (!natsConn_isReconnecting(nc))
    {
        // We will send these for all subs when we reconnect
        // so that we can suppress here.
        s = _sendUnsubProto(nc, sub->sid, max);
        if (s == NATS_OK)
            natsConn_kickFlusher(nc);

        // We should not return a failure if we get an issue
        // with the buffer write (except if it is no memory).
        // For IO errors (if we just got disconnected), the
        // reconnect logic will resend the unsub protocol.
        if ((s != NATS_OK) && (s != NATS_NO_MEMORY))
        {
            nats_clearLastError();
            s = NATS_OK;
        }
    }

    natsConn_Unlock(nc);

    return s;
}

static natsStatus
_setupServerPool(natsConnection *nc)
{
    natsStatus  s;

    s = natsSrvPool_Create(&(nc->srvPool), nc->opts);
    if (s == NATS_OK)
        nc->url = natsSrvPool_GetSrvUrl(nc->srvPool, 0);

    return NATS_UPDATE_ERR_STACK(s);
}

natsStatus
natsConn_create(natsConnection **newConn, natsOptions *options)
{
    natsStatus      s   = NATS_OK;
    natsConnection  *nc = NULL;

    s = nats_Open(-1);
    if (s != NATS_OK)
        return s;

    nc = NATS_CALLOC(1, sizeof(natsConnection));
    if (nc == NULL)
    {
        // options have been cloned or created for the connection,
        // which was supposed to take ownership, so destroy it now.
        natsOptions_Destroy(options);
        return nats_setDefaultError(NATS_NO_MEMORY);
    }

    natsLib_Retain();

    nc->refs        = 1;
    nc->sockCtx.fd  = NATS_SOCK_INVALID;
    nc->opts        = options;

    if (nc->opts->maxPingsOut == 0)
        nc->opts->maxPingsOut = NATS_OPTS_DEFAULT_MAX_PING_OUT;

    if (nc->opts->maxPendingMsgs == 0)
        nc->opts->maxPendingMsgs = NATS_OPTS_DEFAULT_MAX_PENDING_MSGS;

    if (nc->opts->reconnectBufSize == 0)
        nc->opts->reconnectBufSize = NATS_OPTS_DEFAULT_RECONNECT_BUF_SIZE;

    nc->errStr[0] = '\0';

    s = natsMutex_Create(&(nc->mu));
    if (s == NATS_OK)
        s = _setupServerPool(nc);
    if (s == NATS_OK)
        s = natsHash_Create(&(nc->subs), 8);
    if (s == NATS_OK)
        s =  natsSock_CreateFDSet(&(nc->sockCtx.fdSet));
    if (s == NATS_OK)
    {
        s = natsBuf_Create(&(nc->scratch), DEFAULT_SCRATCH_SIZE);
        if (s == NATS_OK)
            s = natsBuf_Append(nc->scratch, _PUB_P_, _PUB_P_LEN_);
    }
    if (s == NATS_OK)
        s = natsCondition_Create(&(nc->flusherCond));
    if (s == NATS_OK)
        s = natsCondition_Create(&(nc->pongs.cond));

    if (s == NATS_OK)
        *newConn = nc;
    else
        natsConn_release(nc);

    return NATS_UPDATE_ERR_STACK(s);
}

natsStatus
natsConnection_Connect(natsConnection **newConn, natsOptions *options)
{
    natsStatus      s       = NATS_OK;
    natsConnection  *nc     = NULL;
    natsOptions     *opts   = NULL;

    if (options == NULL)
    {
        s = natsConnection_ConnectTo(newConn, NATS_DEFAULT_URL);
        return NATS_UPDATE_ERR_STACK(s);
    }

    opts = natsOptions_clone(options);
    if (opts == NULL)
        s = NATS_NO_MEMORY;

    if (s == NATS_OK)
        s = natsConn_create(&nc, opts);
    if (s == NATS_OK)
        s = _connect(nc);

    if (s == NATS_OK)
        *newConn = nc;
    else
        natsConn_release(nc);

    return NATS_UPDATE_ERR_STACK(s);
}

static natsStatus
_processUrlString(natsOptions *opts, const char *urls)
{
    int         count        = 0;
    natsStatus  s            = NATS_OK;
    char        **serverUrls = NULL;
    char        *urlsCopy    = NULL;
    char        *commaPos    = NULL;
    char        *ptr         = NULL;
    int         len;

    ptr = (char*) urls;
    while ((ptr = strchr(ptr, ',')) != NULL)
    {
        ptr++;
        count++;
    }
    if (count == 0)
        return natsOptions_SetURL(opts, urls);

    serverUrls = (char**) NATS_CALLOC(count + 1, sizeof(char*));
    if (serverUrls == NULL)
        s = NATS_NO_MEMORY;
    if (s == NATS_OK)
    {
        urlsCopy = NATS_STRDUP(urls);
        if (urlsCopy == NULL)
        {
            NATS_FREE(serverUrls);
            return NATS_NO_MEMORY;
        }
    }

    count = 0;
    ptr = urlsCopy;

    do
    {
        while (*ptr == ' ')
            ptr++;
        serverUrls[count++] = ptr;

        commaPos = strchr(ptr, ',');
        if (commaPos != NULL)
        {
            ptr = (char*)(commaPos + 1);
            *(commaPos) = '\0';
        }

        len = (int) strlen(ptr);
        while ((len > 0) && (ptr[len-1] == ' '))
            ptr[--len] = '\0';

    } while (commaPos != NULL);

    if (s == NATS_OK)
        s = natsOptions_SetServers(opts, (const char**) serverUrls, count);

    NATS_FREE(urlsCopy);
    NATS_FREE(serverUrls);

    return s;
}

natsStatus
natsConnection_ConnectTo(natsConnection **newConn, const char *url)
{
    natsStatus      s       = NATS_OK;
    natsConnection  *nc     = NULL;
    natsOptions     *opts   = NULL;

    s = natsOptions_Create(&opts);
    if (s == NATS_OK)
        s = _processUrlString(opts, url);
    if (s == NATS_OK)
        s = natsConn_create(&nc, opts);
    if (s == NATS_OK)
        s = _connect(nc);

    if (s == NATS_OK)
        *newConn = nc;
    else
        natsConn_release(nc);

    return NATS_UPDATE_ERR_STACK(s);
}

// Test if connection  has been closed.
bool
natsConnection_IsClosed(natsConnection *nc)
{
    bool closed;

    if (nc == NULL)
        return true;

    natsConn_Lock(nc);

    closed = natsConn_isClosed(nc);

    natsConn_Unlock(nc);

    return closed;
}

// Test if connection is reconnecting.
bool
natsConnection_IsReconnecting(natsConnection *nc)
{
    bool reconnecting;

    if (nc == NULL)
        return false;

    natsConn_Lock(nc);

    reconnecting = natsConn_isReconnecting(nc);

    natsConn_Unlock(nc);

    return reconnecting;
}

// Returns the current state of the connection.
natsConnStatus
natsConnection_Status(natsConnection *nc)
{
    natsConnStatus cs;

    if (nc == NULL)
        return CLOSED;

    natsConn_Lock(nc);

    cs = nc->status;

    natsConn_Unlock(nc);

    return cs;
}

static void
_destroyPong(natsConnection *nc, natsPong *pong)
{
    // If this pong is the cached one, do not free
    if (pong == &(nc->pongs.cached))
        memset(pong, 0, sizeof(natsPong));
    else
        NATS_FREE(pong);
}

natsStatus
natsConnection_FlushTimeout(natsConnection *nc, int64_t timeout)
{
    natsStatus  s       = NATS_OK;
    int64_t     target  = 0;
    natsPong    *pong   = NULL;

    if (nc == NULL)
        return nats_setDefaultError(NATS_INVALID_ARG);

    if (timeout <= 0)
        return nats_setDefaultError(NATS_INVALID_TIMEOUT);

    natsConn_lockAndRetain(nc);

    if (natsConn_isClosed(nc))
        s = nats_setDefaultError(NATS_CONNECTION_CLOSED);

    if (s == NATS_OK)
    {
        // Use the cached PONG instead of creating one if the list
        // is empty
        if (nc->pongs.head == NULL)
            pong = &(nc->pongs.cached);
        else
            pong = (natsPong*) NATS_CALLOC(1, sizeof(natsPong));

        if (pong == NULL)
            s = nats_setDefaultError(NATS_NO_MEMORY);
    }

    if (s == NATS_OK)
    {
        // Send the ping (and add the pong to the list)
        _sendPing(nc, pong);

        target = nats_Now() + timeout;

        // When the corresponding PONG is received, the PONG processing code
        // will set pong->id to 0 and do a broadcast. This will allow this
        // code to break out of the 'while' loop.
        while ((s != NATS_TIMEOUT)
               && !natsConn_isClosed(nc)
               && (pong->id > 0))
        {
            s = natsCondition_AbsoluteTimedWait(nc->pongs.cond, nc->mu, target);
        }

        if ((s == NATS_OK) && (nc->status == CLOSED))
        {
            // The connection has been closed while we were waiting
            s = nats_setDefaultError(NATS_CONNECTION_CLOSED);
        }
        else if ((s == NATS_OK) && (pong->id == -1))
        {
            // The connection was disconnected and the library is in the
            // process of trying to reconnect
            s = nats_setDefaultError(NATS_CONNECTION_DISCONNECTED);
        }

        if (s != NATS_OK)
        {
            // If we are here, it is possible that we timed-out, or some other
            // error occurred. Make sure the request is no longer in the list.
            _removePongFromList(nc, pong);
        }

        // We are done with the pong
        _destroyPong(nc, pong);
    }

    natsConn_unlockAndRelease(nc);

    return NATS_UPDATE_ERR_STACK(s);
}

natsStatus
natsConnection_Flush(natsConnection *nc)
{
    natsStatus s = natsConnection_FlushTimeout(nc, 60000);
    return NATS_UPDATE_ERR_STACK(s);
}

int
natsConnection_Buffered(natsConnection *nc)
{
    int buffered = -1;

    if (nc == NULL)
        return nats_setDefaultError(NATS_INVALID_ARG);

    natsConn_Lock(nc);

    if ((nc->status != CLOSED) && (nc->bw != NULL))
        buffered = natsBuf_Len(nc->bw);

    natsConn_Unlock(nc);

    return buffered;
}

int64_t
natsConnection_GetMaxPayload(natsConnection *nc)
{
    int64_t mp = 0;

    if (nc == NULL)
        return 0;

    natsConn_Lock(nc);

    mp = nc->info.maxPayload;

    natsConn_Unlock(nc);

    return mp;
}

natsStatus
natsConnection_GetStats(natsConnection *nc, natsStatistics *stats)
{
    natsStatus  s = NATS_OK;

    if ((nc == NULL) || (stats == NULL))
        return nats_setDefaultError(NATS_INVALID_ARG);

    natsConn_Lock(nc);

    memcpy(stats, &(nc->stats), sizeof(natsStatistics));

    natsConn_Unlock(nc);

    return s;
}

natsStatus
natsConnection_GetConnectedUrl(natsConnection *nc, char *buffer, size_t bufferSize)
{
    natsStatus  s = NATS_OK;

    if ((nc == NULL) || (buffer == NULL))
        return nats_setDefaultError(NATS_INVALID_ARG);

    natsConn_Lock(nc);

    buffer[0] = '\0';

    if ((nc->status == CONNECTED) && (nc->url->fullUrl != NULL))
    {
        if (strlen(nc->url->fullUrl) >= bufferSize)
            s = nats_setDefaultError(NATS_INSUFFICIENT_BUFFER);

        if (s == NATS_OK)
            snprintf(buffer, bufferSize, "%s", nc->url->fullUrl);
    }

    natsConn_Unlock(nc);

    return s;
}

natsStatus
natsConnection_GetConnectedServerId(natsConnection *nc, char *buffer, size_t bufferSize)
{
    natsStatus  s = NATS_OK;

    if ((nc == NULL) || (buffer == NULL))
        return nats_setDefaultError(NATS_INVALID_ARG);

    natsConn_Lock(nc);

    buffer[0] = '\0';

    if ((nc->status == CONNECTED) && (nc->info.id != NULL))
    {
        if (strlen(nc->info.id) >= bufferSize)
            s = nats_setDefaultError(NATS_INSUFFICIENT_BUFFER);

        if (s == NATS_OK)
            snprintf(buffer, bufferSize, "%s", nc->info.id);
    }

    natsConn_Unlock(nc);

    return s;
}

natsStatus
natsConnection_GetLastError(natsConnection *nc, const char **lastError)
{
    natsStatus  s;

    if (nc == NULL)
        return nats_setDefaultError(NATS_INVALID_ARG);

    natsConn_Lock(nc);

    s = nc->err;
    if (s == NATS_OK)
        nc->errStr[0] = '\0';
    else if (nc->errStr[0] == '\0')
        snprintf(nc->errStr, sizeof(nc->errStr), "%s", natsStatus_GetText(s));

    *lastError = nc->errStr;

    natsConn_Unlock(nc);

    return s;
}

void
natsConnection_Close(natsConnection *nc)
{
    if (nc == NULL)
        return;

    nats_doNotUpdateErrStack(true);

    _close(nc, CLOSED, true);

    nats_doNotUpdateErrStack(false);
}

void
natsConnection_Destroy(natsConnection *nc)
{
    if (nc == NULL)
        return;

    nats_doNotUpdateErrStack(true);

    _close(nc, CLOSED, true);

    nats_doNotUpdateErrStack(false);

    natsConn_release(nc);
}

void
natsConnection_ProcessReadEvent(natsConnection *nc)
{
    natsStatus      s = NATS_OK;
    int             n = 0;
    char            *buffer;
    int             size;

    natsConn_Lock(nc);

    if (!(nc->el.attached))
    {
        natsConn_Unlock(nc);
        return;
    }

    if (nc->ps == NULL)
    {
        s = natsParser_Create(&(nc->ps));
        if (s != NATS_OK)
            nats_setDefaultError(NATS_NO_MEMORY);
    }

    if ((s != NATS_OK) || natsConn_isClosed(nc) || _isReconnecting(nc))
    {
        (void) NATS_UPDATE_ERR_STACK(s);
        natsConn_Unlock(nc);
        return;
    }

    _retain(nc);

    buffer = nc->el.buffer;
    size   = DEFAULT_BUF_SIZE;

    natsConn_Unlock(nc);

    // Do not try to read again here on success. If more than one connection
    // is attached to the same loop, and there is a constant stream of data
    // coming for the first connection, this would starve the second connection.
    // So return and we will be called back later by the event loop.
    s = natsSock_Read(&(nc->sockCtx), buffer, size, &n);
    if (s == NATS_OK)
        s = natsParser_Parse(nc, buffer, n);

    if (s != NATS_OK)
        _processOpError(nc, s);

    natsConn_release(nc);
}

void
natsConnection_ProcessWriteEvent(natsConnection *nc)
{
    natsStatus  s = NATS_OK;
    int         n = 0;
    char        *buf;
    int         len;

    natsConn_Lock(nc);

    if (!(nc->el.attached) || (nc->sockCtx.fd == NATS_SOCK_INVALID))
    {
        natsConn_Unlock(nc);
        return;
    }

    buf = natsBuf_Data(nc->bw);
    len = natsBuf_Len(nc->bw);

    s = natsSock_Write(&(nc->sockCtx), buf, len, &n);
    if (s == NATS_OK)
    {
        if (n == len)
        {
            // We sent all the data, reset buffer and remove WRITE event.
            natsBuf_Reset(nc->bw);

            s = nc->opts->evCbs.write(nc->el.data, NATS_EVENT_ACTION_REMOVE);
            if (s == NATS_OK)
                nc->el.writeAdded = false;
            else
                nats_setError(s, "Error processing write request: %d - %s",
                              s, natsStatus_GetText(s));
        }
        else
        {
            // We sent some part of the buffer. Move the remaining at the beginning.
            natsBuf_Consume(nc->bw, n);
        }
    }

    natsConn_Unlock(nc);

    if (s != NATS_OK)
        _processOpError(nc, s);

    (void) NATS_UPDATE_ERR_STACK(s);
}<|MERGE_RESOLUTION|>--- conflicted
+++ resolved
@@ -1312,11 +1312,7 @@
     // Do reconnect only if allowed and we were actually connected
     if (nc->opts->allowReconnect && (nc->status == CONNECTED))
     {
-<<<<<<< HEAD
         natsStatus ls = NATS_OK;
-=======
-        natsStatus ls;
->>>>>>> c660c070
 
         // Set our new status
         nc->status = RECONNECTING;
@@ -1332,7 +1328,6 @@
             nc->sockCtx.fdActive = false;
         }
 
-<<<<<<< HEAD
         // If we use an external event loop, we need to stop polling
         // on the socket since we are going to reconnect.
         if (nc->el.attached)
@@ -1345,11 +1340,6 @@
                 ls = nc->opts->evCbs.write(nc->el.data, NATS_EVENT_ACTION_REMOVE);
         }
 
-        // Start the reconnect thread
-        if ((ls == NATS_OK)
-            && (natsThread_Create(&(nc->reconnectThread),
-                                  _doReconnect, (void*) nc) == NATS_OK))
-=======
         // Create the pending buffer to hold all write requests while we try
         // to reconnect.
         ls = natsBuf_Create(&(nc->pending), nc->opts->reconnectBufSize);
@@ -1362,7 +1352,6 @@
                                   _doReconnect, (void*) nc);
         }
         if (ls ==  NATS_OK)
->>>>>>> c660c070
         {
             natsConn_Unlock(nc);
 
@@ -1645,11 +1634,8 @@
 _close(natsConnection *nc, natsConnStatus status, bool doCBs)
 {
     struct threadsToJoin    ttj;
-<<<<<<< HEAD
+    bool                    sockWasActive = false;
     bool                    detach = false;
-=======
-    bool                    sockWasActive = false;
->>>>>>> c660c070
 
     natsConn_lockAndRetain(nc);
 
@@ -2618,7 +2604,7 @@
             nats_setDefaultError(NATS_NO_MEMORY);
     }
 
-    if ((s != NATS_OK) || natsConn_isClosed(nc) || _isReconnecting(nc))
+    if ((s != NATS_OK) || natsConn_isClosed(nc) || natsConn_isReconnecting(nc))
     {
         (void) NATS_UPDATE_ERR_STACK(s);
         natsConn_Unlock(nc);
