--- conflicted
+++ resolved
@@ -1,8 +1,4 @@
-<<<<<<< HEAD
-<>/<> test2
-=======
-<>/<> AA
->>>>>>> 212c2fad
+<>/<> NEITHER
 
 # NATS & NATS Streaming - C Client
 A C client for the [NATS messaging system](https://nats.io).
