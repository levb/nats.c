// Copyright 2024 The NATS Authors
// Licensed under the Apache License, Version 2.0 (the "License");
// you may not use this file except in compliance with the License.
// You may obtain a copy of the License at
//
// http://www.apache.org/licenses/LICENSE-2.0
//
// Unless required by applicable law or agreed to in writing, software
// distributed under the License is distributed on an "AS IS" BASIS,
// WITHOUT WARRANTIES OR CONDITIONS OF ANY KIND, either express or implied.
// See the License for the specific language governing permissions and
// limitations under the License.

#include "test.h"
#include "sub.h"

#define REPEAT 5

typedef struct __env ENV;

typedef struct
{
    bool useGlobalDelivery;
    int max;
} threadConfig;

typedef struct
{
    natsSubscription *sub;
    uint64_t sum;
    uint64_t xor ;
    uint64_t count;
    int64_t closedTimestamp;

    ENV *env;
} subState;

typedef natsStatus (*publishFunc)(natsConnection *nc, const char *subject, ENV *env);

struct __env
{
    natsMutex *mu;
<<<<<<< HEAD

=======
>>>>>>> 59a94599
    int numSubs;
    threadConfig threads;
    int numPubMessages;

    bool progressiveFlush;
    publishFunc pubf;
    int64_t delayNano;

    subState subs[1000]; // magic number is always enough.
};

static void _onMessage(natsConnection *nc, natsSubscription *sub, natsMsg *msg, void *closure);
static void _onError(natsConnection *nc, natsSubscription *sub, natsStatus err, void *closure);
static void _onComplete(void *closure);
static void _benchMatrix(threadConfig *threadsVector, int lent, int *subsVector, int lens, int numMessages, ENV *env);
static natsStatus _bench(ENV *env, int *best, int *avg, int *worst);
static natsStatus _publish(natsConnection *nc, const char *subject, ENV *env);
static natsStatus _inject(natsConnection *nc, const char *subject, ENV *env);
static natsStatus _enqueueToSub(natsSubscription *sub, natsMsg *m);
static uint64_t _expectedSum(int N);
static uint64_t _expectedXOR(int N);

#define RUN_MATRIX(_threads, _subs, _messages, _env) _benchMatrix(_threads, sizeof(_threads) / sizeof(*_threads), _subs, sizeof(_subs) / sizeof(*_subs), _messages, _env)

// This benchmark publishes messages ASAP (no rate limiting) and measures
// message delivery to a few subscribers. This approach does not work well for a
// large number of subscribers because the server will be overwhelmed having to
// send too many messages at once.
void test_BenchSubscribeAsync_Small(void)
{
    threadConfig threads[] = {
        {false, 1}, // 1 is not used in this case, just to quiet nats_SetMessageDeliveryPoolSize
        {true, 1},
        {true, 5},
        // These should show no material difference since no extra threads will be spun up
        {true, 7},
    };

    int subs[] = {1, 2, 3, 5};

    ENV env = {
        .pubf = _publish,
        .progressiveFlush = false,
    };
    RUN_MATRIX(threads, subs, 500 * 1000, &env);
}

// This benchmark publishes messages, flushing the connection every now and then
// to ensure the server is not overwhelmed, and measures message delivery to a
// few subscribers. This approach works well for a large number of
// subscribers, but can be too slow for a few subscriptions.
void test_BenchSubscribeAsync_Large(void)
{
    threadConfig threads[] = {
        {false, 1}, // 1 is not used in this case, just to quiet nats_SetMessageDeliveryPoolSize
        {true, 1},
        {true, 2},
        {true, 11},
        {true, 163}, // to compare to non-pooled
    };

    int subs[] = {23, 83, 163};

    ENV env = {
        .pubf = _publish,
        .progressiveFlush = true,
    };

    RUN_MATRIX(threads, subs, 500 * 1000, &env);
}

// This benchmark injects the messages directly into the relevant queue for
// delivery, bypassing the publish step.
void test_BenchSubscribeAsync_Inject(void)
{
    threadConfig threads[] = {
        {false, 1}, // 1 is not used in this case, just to quiet nats_SetMessageDeliveryPoolSize
        {true, 1},
        {true, 2},
        {true, 3},
        {true, 7},
        {true, 11},
        {true, 19},
        {true, 163},
    };

    int subs[] = {1, 8, 23, 83, 163, 499};

    ENV env = {
        .pubf = _inject,
    };

    RUN_MATRIX(threads, subs, 1000 * 1000, &env);
}

// This benchmark injects the messages directly into the relevant queue for
// delivery, bypassing the publish step. It uses a delay to simulate a slow-ish
// callback.
void test_BenchSubscribeAsync_InjectSlow(void)
{
#ifdef _WIN32
    // This test relies on nanosleep, not sure what the Windows equivalent is. Skip fr now.
    printf("Skipping BenchSubscribeAsync_InjectSlow on Windows\n");
    return;

#else

    threadConfig threads[] = {
        {false, 1}, // 1 is not used in this case, just to quiet nats_SetMessageDeliveryPoolSize
        {true, 1},
        {true, 2},
        {true, 3},
        {true, 7},
        {true, 11},
        {true, 79},
        {true, 499},
    };

    int subs[] = {1, 8, 12, 83, 163, 499};

    ENV env = {
        .pubf = _inject,
        .delayNano = 10 * 1000, // 10µs
    };

    RUN_MATRIX(threads, subs, 20 * 1000, &env);
#endif // _WIN32
}

static void _benchMatrix(threadConfig *threadsVector, int lent, int *subsVector, int lens, int NMessages, ENV *env)
{
    if (natsMutex_Create(&env->mu) != NATS_OK)
    {
        fprintf(stderr, "Error creating mutex\n");
        exit(1);
    }
    printf("[\n");
    if (natsMutex_Create(&(env->mu)) != NATS_OK)
    {
        nats_PrintLastErrorStack(stderr);
        exit(1);
    }
    for (int *sv = subsVector; sv < subsVector + lens; sv++)
    {
        int numSubs = *sv;
        bool uselessFromHere = false;
        int numPubMessages = NMessages / numSubs;
        if (numPubMessages == 0)
            numPubMessages = 1;

        for (threadConfig *tv = threadsVector; tv < threadsVector + lent; tv++)
        {
            natsStatus s = NATS_OK;
            threadConfig threads = *tv;
            int best = 0, average = 0, worst = 0;

            if (threads.useGlobalDelivery)
            {
                if (uselessFromHere)
                    continue;
                if (threads.max > numSubs)
                    uselessFromHere = true; // execute this test, but a larger MaxThreads will not make a difference.
            }

            env->numSubs = numSubs;
            env->numPubMessages = numPubMessages;
            env->threads = threads;
            for (int i = 0; i < REPEAT; i++)
            {
                int b = 0, a = 0, w = 0;
                s = _bench(env, &b, &a, &w);
                if (s != NATS_OK)
                {
                    fprintf(stderr, "Error: %s\n", natsStatus_GetText(s));
                    nats_PrintLastErrorStack(stderr);
                    exit(1);
                }

                if ((b < best) || (best == 0))
                    best = b;
                if (w > worst)
                    worst = w;
                average += a;
            }
            average /= REPEAT;

            const char *comma = (sv == subsVector + lens - 1) && (tv == threadsVector + lent - 1) ? "" : ",";
            printf("\t{\"subs\":%d, \"threads\":%d, \"messages\":%d, \"best\":%d, \"average\":%d, \"worst\":%d}%s\n",
                   numSubs, env->threads.useGlobalDelivery ? env->threads.max : 0, numPubMessages * numSubs, best, average, worst, comma);
            fflush(stdout);
        }
    }
    printf("]\n");
    natsMutex_Destroy(env->mu);
}

static natsStatus _bench(ENV *env, int *best, int *avg, int *worst)
{
    natsConnection *nc = NULL;
    natsOptions *opts = NULL;
    uint64_t expectedSum = _expectedSum(env->numPubMessages);
    uint64_t expectedXOR = _expectedXOR(env->numPubMessages);
    char subject[256];
    int64_t start, b, w, a;

    if (env->numSubs > 1000) // magic number check.
        return NATS_INVALID_ARG;
    memset(env->subs, 0, sizeof(subState) * 1000);
    for (int i = 0; i < env->numSubs; i++)
        env->subs[i].env = env; // set the environment to access it in the callbacks.

    natsPid pid = _startServer("nats://127.0.0.1:4222", NULL, true);
    if (pid == NATS_INVALID_PID)
        return NATS_ERR;

    natsStatus s = nats_Open(-1);
    IFOK(s, natsNUID_Next(subject, NUID_BUFFER_LEN + 1));
    IFOK(s, natsOptions_Create(&opts));
    IFOK(s, nats_SetMessageDeliveryPoolSize(env->threads.max));
    IFOK(s, natsOptions_SetErrorHandler(opts, _onError, NULL));
    IFOK(s, natsOptions_UseGlobalMessageDelivery(opts, env->threads.useGlobalDelivery));

    IFOK(s, natsConnection_Connect(&nc, opts));

    for (int i = 0; i < env->numSubs; i++)
    {
        IFOK(s, natsConnection_Subscribe(&(env->subs[i].sub), nc, subject, _onMessage, &env->subs[i]));
        IFOK(s, natsSubscription_SetPendingLimits(env->subs[i].sub, -1, -1));
        IFOK(s, natsSubscription_AutoUnsubscribe(env->subs[i].sub, env->numPubMessages));
        IFOK(s, natsSubscription_SetOnCompleteCB(env->subs[i].sub, _onComplete, &env->subs[i]));
    }

    start = nats_Now();

    // Publish or inject the messages!
    IFOK(s, env->pubf(nc, subject, env));

    while (s == NATS_OK)
    {
        bool done = true;
        for (int i = 0; i < env->numSubs; i++)
        {
            // threads don't touch this, should be safe
            if (natsSubscription_IsValid(env->subs[i].sub))
            {
                done = false;
                break;
            }
        }

        nats_Sleep(10);
        if (done)
            break;
    }

    b = w = a = 0;
    natsMutex_Lock(env->mu);
    if (s == NATS_OK)
    {
        for (int i = 0; i < env->numSubs; i++)
        {
            if (env->subs[i].sum != expectedSum)
            {
                s = NATS_ERR;
                fprintf(stderr, "Error: sum is %" PRId64 " for sub %d, expected %" PRId64 "\n", env->subs[i].sum, i, expectedSum);
                break;
            }
            if (env->subs[i].xor != expectedXOR)
            {
                fprintf(stderr, "Error: xor is %" PRId64 " for sub %d, expected %" PRId64 "\n", env->subs[i].xor, i, expectedXOR);
                s = NATS_ERR;
                break;
            }
            if ((int)(env->subs[i].count) != env->numPubMessages)
            {
                fprintf(stderr, "Error: count is %" PRId64 " for sub %d, expected %d\n", env->subs[i].count, i, env->numPubMessages);
                s = NATS_ERR;
                break;
            }

            natsMutex_Lock(env->mu);
            int64_t dur = env->subs[i].closedTimestamp - start;
            natsMutex_Unlock(env->mu);
            if (dur > w)
                w = dur;
            if ((dur < b) || (b == 0))
                b = dur;
            a += dur;
        }
    }
    natsMutex_Unlock(env->mu);

    // cleanup
    for (int i = 0; i < env->numSubs; i++)
        natsSubscription_Destroy(env->subs[i].sub);
    natsConnection_Destroy(nc);
    natsOptions_Destroy(opts);
    _stopServer(pid);
    nats_CloseAndWait(0);

    *best = (int)b;
    *avg = (int)(a / env->numSubs);
    *worst = (int)w;

    return s;
}

static void _onMessage(natsConnection *nc, natsSubscription *sub, natsMsg *msg, void *closure)
{
    subState *ss = (subState *)closure;

#ifndef _WIN32
    if (ss->env->delayNano > 0)
    {
        struct timespec wait = {0, ss->env->delayNano};
        nanosleep(&wait, NULL);
    }
#endif

    char buf[32];
    int len = natsMsg_GetDataLength(msg);
    if (len > 31)
        len = 31;

    strncpy(buf, natsMsg_GetData(msg), len);
    buf[len] = '\0';
    int64_t val = atoi(buf);

    ss->sum += val;
    ss->xor ^= val;
    ss->count++;

    natsMsg_Destroy(msg);
}

static void _onComplete(void *closure)
{
    subState *ss = (subState *)closure;
    natsMutex_Lock(ss->env->mu);
    ss->closedTimestamp = nats_Now();
    natsMutex_Unlock(ss->env->mu);
}

static natsStatus _publish(natsConnection *nc, const char *subject, ENV *env)
{
    natsStatus s = NATS_OK;
    char buf[16];

    int flushAfter = env->progressiveFlush ? env->numPubMessages / (env->numSubs * 2) : // trigger
                         env->numPubMessages + 1;                                       // do not trigger
    for (int i = 0; i < env->numPubMessages; i++)
    {
        snprintf(buf, sizeof(buf), "%d", i);
        IFOK(s, natsConnection_PublishString(nc, subject, buf));

        if (((i != 0) && ((i % flushAfter) == 0)) || // progressive flush
            (i == (env->numPubMessages - 1)))        // last message in batch
        {
            IFOK(s, natsConnection_Flush(nc));
        }
    }

    return s;
}

static natsStatus _inject(natsConnection *nc, const char *subject, ENV *env)
{
    natsStatus s = NATS_OK;
    natsMsg *m = NULL;
    char buf[16];

    for (int i = 0; i < env->numPubMessages; i++)
    {
        for (int n = 0; n < env->numSubs; n++)
        {
            snprintf(buf, sizeof(buf), "%d", i);

            s = natsMsg_Create(&m, subject, NULL, buf, (int)strlen(buf));
            natsSubscription *sub = env->subs[n].sub;
            m->sub = sub;
            natsSub_Lock(sub);
            IFOK(s, natsSub_enqueueMsg(sub, m));
            natsSub_Unlock(sub);
        }
    }

    return s;
}

static uint64_t _expectedSum(int N)
{
    uint64_t sum = 0;
    for (int64_t i = 0; i < N; i++)
        sum += i;
    return sum;
}

static uint64_t _expectedXOR(int N)
{
    uint64_t xor = 0;
    for (int64_t i = 0; i < N; i++)
        xor ^= i;
    return xor;
}

static void _onError(natsConnection *nc, natsSubscription *sub, natsStatus err, void *closure)
{
    int64_t dropped = 0;
    natsSubscription_GetDropped(sub, (int64_t *)&dropped);
    printf("Async error: sid:%" PRId64 ", dropped:%" PRId64 ": %u - %s\n", sub->sid, dropped, err, natsStatus_GetText(err));
}<|MERGE_RESOLUTION|>--- conflicted
+++ resolved
@@ -40,10 +40,7 @@
 struct __env
 {
     natsMutex *mu;
-<<<<<<< HEAD
-
-=======
->>>>>>> 59a94599
+
     int numSubs;
     threadConfig threads;
     int numPubMessages;
@@ -181,11 +178,6 @@
         exit(1);
     }
     printf("[\n");
-    if (natsMutex_Create(&(env->mu)) != NATS_OK)
-    {
-        nats_PrintLastErrorStack(stderr);
-        exit(1);
-    }
     for (int *sv = subsVector; sv < subsVector + lens; sv++)
     {
         int numSubs = *sv;
@@ -324,9 +316,7 @@
                 break;
             }
 
-            natsMutex_Lock(env->mu);
             int64_t dur = env->subs[i].closedTimestamp - start;
-            natsMutex_Unlock(env->mu);
             if (dur > w)
                 w = dur;
             if ((dur < b) || (b == 0))
