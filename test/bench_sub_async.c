// Copyright 2024 The NATS Authors
// Licensed under the Apache License, Version 2.0 (the "License");
// you may not use this file except in compliance with the License.
// You may obtain a copy of the License at
//
// http://www.apache.org/licenses/LICENSE-2.0
//
// Unless required by applicable law or agreed to in writing, software
// distributed under the License is distributed on an "AS IS" BASIS,
// WITHOUT WARRANTIES OR CONDITIONS OF ANY KIND, either express or implied.
// See the License for the specific language governing permissions and
// limitations under the License.

#include "test.h"
#include "sub.h"

#define REPEAT 5

typedef struct __env ENV;

typedef struct
{
    bool useGlobalDelivery;
    int max;
} threadConfig;

typedef struct
{
    natsSubscription *sub;
    uint64_t sum;
    uint64_t xor ;
    uint64_t count;
    int64_t closedTimestamp;

    ENV *env;
} subState;

typedef natsStatus (*publishFunc)(natsConnection *nc, const char *subject, ENV *env);

struct __env
{
    natsMutex *mu;
    int numSubs;
    threadConfig threads;
    int numPubMessages;

    bool progressiveFlush;
    publishFunc pubf;
    int64_t delayNano;

    subState subs[1000]; // magic number is always enough.
};

static void _onMessage(natsConnection *nc, natsSubscription *sub, natsMsg *msg, void *closure);
static void _onError(natsConnection *nc, natsSubscription *sub, natsStatus err, void *closure);
static void _onComplete(void *closure);
static void _benchMatrix(threadConfig *threadsVector, int lent, int *subsVector, int lens, int numMessages, ENV *env);
static natsStatus _bench(ENV *env, int *best, int *avg, int *worst);
static natsStatus _publish(natsConnection *nc, const char *subject, ENV *env);
static natsStatus _inject(natsConnection *nc, const char *subject, ENV *env);
static natsStatus _enqueueToSub(natsSubscription *sub, natsMsg *m);
static uint64_t _expectedSum(int N);
static uint64_t _expectedXOR(int N);

#define RUN_MATRIX(_threads, _subs, _messages, _env) _benchMatrix(_threads, sizeof(_threads) / sizeof(*_threads), _subs, sizeof(_subs) / sizeof(*_subs), _messages, _env)

// This benchmark publishes messages ASAP (no rate limiting) and measures
// message delivery to a few subscribers. This approach does not work well for a
// large number of subscribers because the server will be overwhelmed having to
// send too many messages at once.
void test_BenchSubscribeAsync_Small(void)
{
    threadConfig threads[] = {
        {false, 1}, // 1 is not used in this case, just to quiet nats_SetMessageDeliveryPoolSize
        {true, 1},
        {true, 2},
        {true, 3},
        {true, 5},
        {true, 7},
    };

    int subs[] = {1, 2, 3, 7, 8, 13};

    ENV env = {
        .pubf = _publish,
        .progressiveFlush = false,
    };
    RUN_MATRIX(threads, subs, 200 * 1000, &env);
}

// This benchmark publishes messages, flushing the connection every now and then
// to ensure the server is not overwhelmed, and measures message delivery to a
// few subscribers. This approach works well for a large number of
// subscribers, but can be too slow for a few subscriptions.
void test_BenchSubscribeAsync_Large(void)
{
    threadConfig threads[] = {
        {false, 1},
        {true, 5},
        {true, 11},
        {true, 23},
        {true, 47},
        {true, 91},
    };

    int subs[] = {1, 2, 23, 47, 81, 120};

    ENV env = {
        .pubf = _publish,
        .progressiveFlush = true,
    };

    RUN_MATRIX(threads, subs, 100 * 1000, &env);
}

// This benchmark injects the messages directly into the relevant queue for
// delivery, bypassing the publish step.
void test_BenchSubscribeAsync_Inject(void)
{
<<<<<<< HEAD
    // threadConfig threads[] = {
    //     {false, 1}, // 1 is not used in this case, just to quiet nats_SetMessageDeliveryPoolSize
    //     {true, 1},
    //     {true, 2},
    //     {true, 3},
    //     {true, 7},
    //     {true, 11},
    //     {true, 19},
    //     {true, 163},
    // };

    // int subs[] = {1, 2, 3, 5, 10, 23, 83, 163, 499};

    // ENV env = {
    //     .pubf = _inject,
    // };

    // RUN_MATRIX(threads, subs, 100 * 1000, &env);
=======
    threadConfig threads[] = {
        {false, 1}, // 1 is not used in this case, just to quiet nats_SetMessageDeliveryPoolSize
        {true, 1},
        {true, 2},
        {true, 3},
        {true, 7},
        {true, 11},
        {true, 19},
        {true, 163},
    };

    int subs[] = {1, 2, 3, 5, 10, 23, 83, 163, 499};

    ENV env = {
        .pubf = _inject,
    };

    RUN_MATRIX(threads, subs, 100 * 1000, &env);
>>>>>>> 1e675d62
}

// This benchmark injects the messages directly into the relevant queue for
// delivery, bypassing the publish step. It uses a delay to simulate a slow-ish
// callback.
void test_BenchSubscribeAsync_InjectSlow(void)
{
<<<<<<< HEAD
// #ifdef _WIN32
//     // This test relies on nanosleep, not sure what the Windows equivalent is. Skip fr now.
//     printf("Skipping BenchSubscribeAsync_InjectSlow on Windows\n");
//     return;

// #else

//     threadConfig threads[] = {
//         {false, 1}, // 1 is not used in this case, just to quiet nats_SetMessageDeliveryPoolSize
//         {true, 1},
//         {true, 2},
//         {true, 3},
//         {true, 7},
//         {true, 11},
//         {true, 79},
//         {true, 163},
//     };

//     int subs[] = {1, 3, 7, 23, 83, 163, 499};

//     ENV env = {
//         .pubf = _inject,
//         .delayNano = 10 * 1000, // 10µs
//     };

//     RUN_MATRIX(threads, subs, 10000, &env);
// #endif // _WIN32
=======
#ifdef _WIN32
    // This test relies on nanosleep, not sure what the Windows equivalent is. Skip fr now.
    printf("Skipping BenchSubscribeAsync_InjectSlow on Windows\n");
    return;

#else

    threadConfig threads[] = {
        {false, 1}, // 1 is not used in this case, just to quiet nats_SetMessageDeliveryPoolSize
        {true, 1},
        {true, 2},
        {true, 3},
        {true, 7},
        {true, 11},
        {true, 79},
        {true, 163},
    };

    int subs[] = {1, 3, 7, 23, 83, 163, 499};

    ENV env = {
        .pubf = _inject,
        .delayNano = 10 * 1000, // 10µs
    };

    RUN_MATRIX(threads, subs, 10000, &env);
#endif // _WIN32
>>>>>>> 1e675d62
}

static void _benchMatrix(threadConfig *threadsVector, int lent, int *subsVector, int lens, int NMessages, ENV *env)
{
    if (natsMutex_Create(&env->mu) != NATS_OK)
    {
        fprintf(stderr, "Error creating mutex\n");
        exit(1);
    }
    printf("[\n");
    for (int *sv = subsVector; sv < subsVector + lens; sv++)
    {
        int numSubs = *sv;
        bool uselessFromHere = false;
        int numPubMessages = NMessages / numSubs;
        if (numPubMessages == 0)
            numPubMessages = 1;

        for (threadConfig *tv = threadsVector; tv < threadsVector + lent; tv++)
        {
            natsStatus s = NATS_OK;
            threadConfig threads = *tv;
            int best = 0, average = 0, worst = 0;

            if (threads.useGlobalDelivery)
            {
                if (uselessFromHere)
                    continue;
                if (threads.max > numSubs)
                    uselessFromHere = true; // execute this test, but a larger MaxThreads will not make a difference.
            }

            env->numSubs = numSubs;
            env->numPubMessages = numPubMessages;
            env->threads = threads;
            for (int i = 0; i < REPEAT; i++)
            {
                int b = 0, a = 0, w = 0;
                s = _bench(env, &b, &a, &w);
                if (s != NATS_OK)
                {
                    fprintf(stderr, "Error: %s\n", natsStatus_GetText(s));
                    nats_PrintLastErrorStack(stderr);
                    exit(1);
                }

                if ((b < best) || (best == 0))
                    best = b;
                if (w > worst)
                    worst = w;
                average += a;
            }
            average /= REPEAT;

            const char *comma = (sv == subsVector + lens - 1) && (tv == threadsVector + lent - 1) ? "" : ",";
            printf("\t{\"subs\":%d, \"threads\":%d, \"messages\":%d, \"best\":%d, \"average\":%d, \"worst\":%d}%s\n",
                   numSubs, env->threads.useGlobalDelivery ? env->threads.max : 0, numPubMessages * numSubs, best, average, worst, comma);
            fflush(stdout);
        }
    }
    printf("]\n");
    natsMutex_Destroy(env->mu);
}

static natsStatus _bench(ENV *env, int *best, int *avg, int *worst)
{
    natsConnection *nc = NULL;
    natsOptions *opts = NULL;
    uint64_t expectedSum = _expectedSum(env->numPubMessages);
    uint64_t expectedXOR = _expectedXOR(env->numPubMessages);
    char subject[256];
    int64_t start, b, w, a;

    if (env->numSubs > 1000) // magic number check.
        return NATS_INVALID_ARG;
    memset(env->subs, 0, sizeof(subState) * 1000);
    for (int i = 0; i < env->numSubs; i++)
        env->subs[i].env = env; // set the environment to access it in the callbacks.

    natsPid pid = _startServer("nats://127.0.0.1:4222", NULL, true);
    if (pid == NATS_INVALID_PID)
        return NATS_ERR;

    natsStatus s = nats_Open(-1);
    IFOK(s, natsNUID_Next(subject, NUID_BUFFER_LEN + 1));
    IFOK(s, natsOptions_Create(&opts));
    IFOK(s, nats_SetMessageDeliveryPoolSize(env->threads.max));
    IFOK(s, natsOptions_SetErrorHandler(opts, _onError, NULL));
    IFOK(s, natsOptions_UseGlobalMessageDelivery(opts, env->threads.useGlobalDelivery));

    IFOK(s, natsConnection_Connect(&nc, opts));

    for (int i = 0; i < env->numSubs; i++)
    {
        IFOK(s, natsConnection_Subscribe(&(env->subs[i].sub), nc, subject, _onMessage, &env->subs[i]));
        IFOK(s, natsSubscription_SetPendingLimits(env->subs[i].sub, -1, -1));
        IFOK(s, natsSubscription_AutoUnsubscribe(env->subs[i].sub, env->numPubMessages));
        IFOK(s, natsSubscription_SetOnCompleteCB(env->subs[i].sub, _onComplete, &env->subs[i]));
    }

    start = nats_Now();

    // Publish or inject the messages!
    IFOK(s, env->pubf(nc, subject, env));

    while (s == NATS_OK)
    {
        bool done = true;
        for (int i = 0; i < env->numSubs; i++)
        {
            // threads don't touch this, should be safe
            if (natsSubscription_IsValid(env->subs[i].sub))
            {
                done = false;
                break;
            }
        }

        nats_Sleep(10);
        if (done)
            break;
    }

    b = w = a = 0;
    natsMutex_Lock(env->mu);
    if (s == NATS_OK)
    {
        for (int i = 0; i < env->numSubs; i++)
        {
            if (env->subs[i].sum != expectedSum)
            {
                s = NATS_ERR;
                fprintf(stderr, "Error: sum is %" PRId64 " for sub %d, expected %" PRId64 "\n", env->subs[i].sum, i, expectedSum);
                break;
            }
            if (env->subs[i].xor != expectedXOR)
            {
                fprintf(stderr, "Error: xor is %" PRId64 " for sub %d, expected %" PRId64 "\n", env->subs[i].xor, i, expectedXOR);
                s = NATS_ERR;
                break;
            }
            if ((int)(env->subs[i].count) != env->numPubMessages)
            {
                fprintf(stderr, "Error: count is %" PRId64 " for sub %d, expected %d\n", env->subs[i].count, i, env->numPubMessages);
                s = NATS_ERR;
                break;
            }

            int64_t dur = env->subs[i].closedTimestamp - start;
            if (dur > w)
                w = dur;
            if ((dur < b) || (b == 0))
                b = dur;
            a += dur;
        }
    }
    natsMutex_Unlock(env->mu);

    // cleanup
    for (int i = 0; i < env->numSubs; i++)
        natsSubscription_Destroy(env->subs[i].sub);
    natsConnection_Destroy(nc);
    natsOptions_Destroy(opts);
    _stopServer(pid);
    nats_CloseAndWait(0);

    *best = (int)b;
    *avg = (int)(a / env->numSubs);
    *worst = (int)w;

    return s;
}

static void _onMessage(natsConnection *nc, natsSubscription *sub, natsMsg *msg, void *closure)
{
    subState *ss = (subState *)closure;

#ifndef _WIN32
    if (ss->env->delayNano > 0)
    {
        struct timespec wait = {0, ss->env->delayNano};
        nanosleep(&wait, NULL);
    }
#endif

    char buf[32];
    int len = natsMsg_GetDataLength(msg);
    if (len > 31)
        len = 31;

    strncpy(buf, natsMsg_GetData(msg), len);
    buf[len] = '\0';
    int64_t val = atoi(buf);

    ss->sum += val;
    ss->xor ^= val;
    ss->count++;

    natsMsg_Destroy(msg);
}

static void _onComplete(void *closure)
{
    subState *ss = (subState *)closure;
    natsMutex_Lock(ss->env->mu);
    ss->closedTimestamp = nats_Now();
    natsMutex_Unlock(ss->env->mu);
}

static natsStatus _publish(natsConnection *nc, const char *subject, ENV *env)
{
    natsStatus s = NATS_OK;
    char buf[16];

    int flushAfter = env->progressiveFlush ? env->numPubMessages / (env->numSubs * 3) : // trigger
                         env->numPubMessages + 1;                                       // do not trigger
    for (int i = 0; i < env->numPubMessages; i++)
    {
        snprintf(buf, sizeof(buf), "%d", i);
        IFOK(s, natsConnection_PublishString(nc, subject, buf));

        if (((i != 0) && ((i % flushAfter) == 0)) || // progressive flush
            (i == (env->numPubMessages - 1)))        // last message in batch
        {
            IFOK(s, natsConnection_Flush(nc));
        }
    }

    return s;
}

static natsStatus _inject(natsConnection *nc, const char *subject, ENV *env)
{
    natsStatus s = NATS_OK;
    natsMsg *m = NULL;
    char buf[16];

    for (int i = 0; i < env->numPubMessages; i++)
    {
        for (int n = 0; n < env->numSubs; n++)
        {
            snprintf(buf, sizeof(buf), "%d", i);

            s = natsMsg_Create(&m, subject, NULL, buf, (int)strlen(buf));
            natsSubscription *sub = env->subs[n].sub;
            m->sub = sub;
            nats_lockSubAndDispatcher(sub);
            IFOK(s, natsSub_enqueueUserMessage(sub, m));
            nats_unlockSubAndDispatcher(sub);
        }
    }

    return s;
}

static uint64_t _expectedSum(int N)
{
    uint64_t sum = 0;
    for (int64_t i = 0; i < N; i++)
        sum += i;
    return sum;
}

static uint64_t _expectedXOR(int N)
{
    uint64_t xor = 0;
    for (int64_t i = 0; i < N; i++)
        xor ^= i;
    return xor;
}

static void _onError(natsConnection *nc, natsSubscription *sub, natsStatus err, void *closure)
{
    int64_t dropped = 0;
    natsSubscription_GetDropped(sub, (int64_t *)&dropped);
    printf("Async error: sid:%" PRId64 ", dropped:%" PRId64 ": %u - %s\n", sub->sid, dropped, err, natsStatus_GetText(err));
}<|MERGE_RESOLUTION|>--- conflicted
+++ resolved
@@ -117,26 +117,6 @@
 // delivery, bypassing the publish step.
 void test_BenchSubscribeAsync_Inject(void)
 {
-<<<<<<< HEAD
-    // threadConfig threads[] = {
-    //     {false, 1}, // 1 is not used in this case, just to quiet nats_SetMessageDeliveryPoolSize
-    //     {true, 1},
-    //     {true, 2},
-    //     {true, 3},
-    //     {true, 7},
-    //     {true, 11},
-    //     {true, 19},
-    //     {true, 163},
-    // };
-
-    // int subs[] = {1, 2, 3, 5, 10, 23, 83, 163, 499};
-
-    // ENV env = {
-    //     .pubf = _inject,
-    // };
-
-    // RUN_MATRIX(threads, subs, 100 * 1000, &env);
-=======
     threadConfig threads[] = {
         {false, 1}, // 1 is not used in this case, just to quiet nats_SetMessageDeliveryPoolSize
         {true, 1},
@@ -155,7 +135,6 @@
     };
 
     RUN_MATRIX(threads, subs, 100 * 1000, &env);
->>>>>>> 1e675d62
 }
 
 // This benchmark injects the messages directly into the relevant queue for
@@ -163,35 +142,6 @@
 // callback.
 void test_BenchSubscribeAsync_InjectSlow(void)
 {
-<<<<<<< HEAD
-// #ifdef _WIN32
-//     // This test relies on nanosleep, not sure what the Windows equivalent is. Skip fr now.
-//     printf("Skipping BenchSubscribeAsync_InjectSlow on Windows\n");
-//     return;
-
-// #else
-
-//     threadConfig threads[] = {
-//         {false, 1}, // 1 is not used in this case, just to quiet nats_SetMessageDeliveryPoolSize
-//         {true, 1},
-//         {true, 2},
-//         {true, 3},
-//         {true, 7},
-//         {true, 11},
-//         {true, 79},
-//         {true, 163},
-//     };
-
-//     int subs[] = {1, 3, 7, 23, 83, 163, 499};
-
-//     ENV env = {
-//         .pubf = _inject,
-//         .delayNano = 10 * 1000, // 10µs
-//     };
-
-//     RUN_MATRIX(threads, subs, 10000, &env);
-// #endif // _WIN32
-=======
 #ifdef _WIN32
     // This test relies on nanosleep, not sure what the Windows equivalent is. Skip fr now.
     printf("Skipping BenchSubscribeAsync_InjectSlow on Windows\n");
@@ -219,7 +169,6 @@
 
     RUN_MATRIX(threads, subs, 10000, &env);
 #endif // _WIN32
->>>>>>> 1e675d62
 }
 
 static void _benchMatrix(threadConfig *threadsVector, int lent, int *subsVector, int lens, int NMessages, ENV *env)
