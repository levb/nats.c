// Copyright 2024 The NATS Authors
// Licensed under the Apache License, Version 2.0 (the "License");
// you may not use this file except in compliance with the License.
// You may obtain a copy of the License at
//
// http://www.apache.org/licenses/LICENSE-2.0
//
// Unless required by applicable law or agreed to in writing, software
// distributed under the License is distributed on an "AS IS" BASIS,
// WITHOUT WARRANTIES OR CONDITIONS OF ANY KIND, either express or implied.
// See the License for the specific language governing permissions and
// limitations under the License.

#include "test.h"
#include "sub.h"

#define REPEAT 5

typedef struct __env ENV;

typedef struct
{
    bool useGlobalDelivery;
    int max;
} threadConfig;

typedef struct
{
    natsSubscription *sub;
    uint64_t sum;
    uint64_t xor ;
    uint64_t count;
    int64_t closedTimestamp;

    ENV *env;
} subState;

typedef natsStatus (*publishFunc)(natsConnection *nc, const char *subject, ENV *env);

struct __env
{
    natsMutex *mu;
    int numSubs;
    threadConfig threads;
    int numPubMessages;

    bool progressiveFlush;
    publishFunc pubf;
    int64_t delayNano;

    subState subs[1000]; // magic number is always enough.
};

static void _onMessage(natsConnection *nc, natsSubscription *sub, natsMsg *msg, void *closure);
static void _onError(natsConnection *nc, natsSubscription *sub, natsStatus err, void *closure);
static void _onComplete(void *closure);
static void _benchMatrix(threadConfig *threadsVector, int lent, int *subsVector, int lens, int numMessages, ENV *env);
static natsStatus _bench(ENV *env, int *best, int *avg, int *worst);
static natsStatus _publish(natsConnection *nc, const char *subject, ENV *env);
static natsStatus _inject(natsConnection *nc, const char *subject, ENV *env);
static natsStatus _enqueueToSub(natsSubscription *sub, natsMsg *m);
static uint64_t _expectedSum(int N);
static uint64_t _expectedXOR(int N);

#define RUN_MATRIX(_threads, _subs, _messages, _env) _benchMatrix(_threads, sizeof(_threads) / sizeof(*_threads), _subs, sizeof(_subs) / sizeof(*_subs), _messages, _env)

// This benchmark publishes messages ASAP (no rate limiting) and measures
// message delivery to a few subscribers. This approach does not work well for a
// large number of subscribers because the server will be overwhelmed having to
// send too many messages at once.
void test_BenchSubscribeAsync_Small(void)
{
    threadConfig threads[] = {
        {false, 1}, // 1 is not used in this case, just to quiet nats_SetMessageDeliveryPoolSize
        {true, 1},
        {true, 2},
        {true, 3},
        {true, 5},
        {true, 7},
    };

    int subs[] = {1, 2, 3, 7, 8, 13};

    ENV env = {
        .pubf = _publish,
        .progressiveFlush = false,
    };
    RUN_MATRIX(threads, subs, 200 * 1000, &env);
}

// This benchmark publishes messages, flushing the connection every now and then
// to ensure the server is not overwhelmed, and measures message delivery to a
// few subscribers. This approach works well for a large number of
// subscribers, but can be too slow for a few subscriptions.
void test_BenchSubscribeAsync_Large(void)
{
    threadConfig threads[] = {
        {false, 1},
<<<<<<< HEAD
        {true, 1},
        {true, 2},
=======
>>>>>>> 5d7ea82f
        {true, 5},
        {true, 11},
        {true, 23},
        {true, 47},
<<<<<<< HEAD
        {true, 90},
    };

    int subs[] = {1, 2, 23, 47, 83};
=======
        {true, 91},
    };

    int subs[] = {1, 2, 23, 47, 81, 120};
>>>>>>> 5d7ea82f

    ENV env = {
        .pubf = _publish,
        .progressiveFlush = true,
    };

<<<<<<< HEAD
    RUN_MATRIX(threads, subs, 50 * 1000, &env);
=======
    RUN_MATRIX(threads, subs, 100 * 1000, &env);
>>>>>>> 5d7ea82f
}

// This benchmark injects the messages directly into the relevant queue for
// delivery, bypassing the publish step.
void test_BenchSubscribeAsync_Inject(void)
{
    // threadConfig threads[] = {
    //     {false, 1}, // 1 is not used in this case, just to quiet nats_SetMessageDeliveryPoolSize
<<<<<<< HEAD
    //     {true, 2},
    //     {true, 7},
=======
    //     {true, 1},
    //     {true, 2},
    //     {true, 3},
    //     {true, 7},
    //     {true, 11},
>>>>>>> 5d7ea82f
    //     {true, 19},
    //     {true, 163},
    // };

    // int subs[] = {1, 2, 3, 5, 10, 23, 83, 163, 499};

    // ENV env = {
    //     .pubf = _inject,
    // };

    // RUN_MATRIX(threads, subs, 100 * 1000, &env);
}

// This benchmark injects the messages directly into the relevant queue for
// delivery, bypassing the publish step. It uses a delay to simulate a slow-ish
// callback.
void test_BenchSubscribeAsync_InjectSlow(void)
{
// #ifdef _WIN32
//     // This test relies on nanosleep, not sure what the Windows equivalent is. Skip fr now.
//     printf("Skipping BenchSubscribeAsync_InjectSlow on Windows\n");
//     return;

// #else

//     threadConfig threads[] = {
//         {false, 1}, // 1 is not used in this case, just to quiet nats_SetMessageDeliveryPoolSize
//         {true, 1},
//         {true, 2},
//         {true, 3},
<<<<<<< HEAD
//         {true, 79},
=======
//         {true, 7},
//         {true, 11},
//         {true, 79},
//         {true, 163},
>>>>>>> 5d7ea82f
//     };

//     int subs[] = {1, 3, 7, 23, 83, 163, 499};

//     ENV env = {
//         .pubf = _inject,
//         .delayNano = 10 * 1000, // 10µs
//     };

//     RUN_MATRIX(threads, subs, 10000, &env);
// #endif // _WIN32
}

static void _benchMatrix(threadConfig *threadsVector, int lent, int *subsVector, int lens, int NMessages, ENV *env)
{
    if (natsMutex_Create(&env->mu) != NATS_OK)
    {
        fprintf(stderr, "Error creating mutex\n");
        exit(1);
    }
    printf("[\n");
    for (int *sv = subsVector; sv < subsVector + lens; sv++)
    {
        int numSubs = *sv;
        bool uselessFromHere = false;
        int numPubMessages = NMessages / numSubs;
        if (numPubMessages == 0)
            numPubMessages = 1;

        for (threadConfig *tv = threadsVector; tv < threadsVector + lent; tv++)
        {
            natsStatus s = NATS_OK;
            threadConfig threads = *tv;
            int best = 0, average = 0, worst = 0;

            if (threads.useGlobalDelivery)
            {
                if (uselessFromHere)
                    continue;
                if (threads.max > numSubs)
                    uselessFromHere = true; // execute this test, but a larger MaxThreads will not make a difference.
            }

            env->numSubs = numSubs;
            env->numPubMessages = numPubMessages;
            env->threads = threads;
            for (int i = 0; i < REPEAT; i++)
            {
                int b = 0, a = 0, w = 0;
                s = _bench(env, &b, &a, &w);
                if (s != NATS_OK)
                {
                    fprintf(stderr, "Error: %s\n", natsStatus_GetText(s));
                    nats_PrintLastErrorStack(stderr);
                    exit(1);
                }

                if ((b < best) || (best == 0))
                    best = b;
                if (w > worst)
                    worst = w;
                average += a;
            }
            average /= REPEAT;

            const char *comma = (sv == subsVector + lens - 1) && (tv == threadsVector + lent - 1) ? "" : ",";
            printf("\t{\"subs\":%d, \"threads\":%d, \"messages\":%d, \"best\":%d, \"average\":%d, \"worst\":%d}%s\n",
                   numSubs, env->threads.useGlobalDelivery ? env->threads.max : 0, numPubMessages * numSubs, best, average, worst, comma);
            fflush(stdout);
        }
    }
    printf("]\n");
    natsMutex_Destroy(env->mu);
}

static natsStatus _bench(ENV *env, int *best, int *avg, int *worst)
{
    natsConnection *nc = NULL;
    natsOptions *opts = NULL;
    uint64_t expectedSum = _expectedSum(env->numPubMessages);
    uint64_t expectedXOR = _expectedXOR(env->numPubMessages);
    char subject[256];
    int64_t start, b, w, a;

    if (env->numSubs > 1000) // magic number check.
        return NATS_INVALID_ARG;
    memset(env->subs, 0, sizeof(subState) * 1000);
    for (int i = 0; i < env->numSubs; i++)
        env->subs[i].env = env; // set the environment to access it in the callbacks.

    natsPid pid = _startServer("nats://127.0.0.1:4222", NULL, true);
    if (pid == NATS_INVALID_PID)
        return NATS_ERR;

    natsStatus s = nats_Open(-1);
    IFOK(s, natsNUID_Next(subject, NUID_BUFFER_LEN + 1));
    IFOK(s, natsOptions_Create(&opts));
    IFOK(s, nats_SetMessageDeliveryPoolSize(env->threads.max));
    IFOK(s, natsOptions_SetErrorHandler(opts, _onError, NULL));
    IFOK(s, natsOptions_UseGlobalMessageDelivery(opts, env->threads.useGlobalDelivery));

    IFOK(s, natsConnection_Connect(&nc, opts));

    for (int i = 0; i < env->numSubs; i++)
    {
        IFOK(s, natsConnection_Subscribe(&(env->subs[i].sub), nc, subject, _onMessage, &env->subs[i]));
        IFOK(s, natsSubscription_SetPendingLimits(env->subs[i].sub, -1, -1));
        IFOK(s, natsSubscription_AutoUnsubscribe(env->subs[i].sub, env->numPubMessages));
        IFOK(s, natsSubscription_SetOnCompleteCB(env->subs[i].sub, _onComplete, &env->subs[i]));
    }

    start = nats_Now();

    // Publish or inject the messages!
    IFOK(s, env->pubf(nc, subject, env));

    while (s == NATS_OK)
    {
        bool done = true;
        for (int i = 0; i < env->numSubs; i++)
        {
            // threads don't touch this, should be safe
            if (natsSubscription_IsValid(env->subs[i].sub))
            {
                done = false;
                break;
            }
        }

        nats_Sleep(10);
        if (done)
            break;
    }

    b = w = a = 0;
    natsMutex_Lock(env->mu);
    if (s == NATS_OK)
    {
        for (int i = 0; i < env->numSubs; i++)
        {
            if (env->subs[i].sum != expectedSum)
            {
                s = NATS_ERR;
                fprintf(stderr, "Error: sum is %" PRId64 " for sub %d, expected %" PRId64 "\n", env->subs[i].sum, i, expectedSum);
                break;
            }
            if (env->subs[i].xor != expectedXOR)
            {
                fprintf(stderr, "Error: xor is %" PRId64 " for sub %d, expected %" PRId64 "\n", env->subs[i].xor, i, expectedXOR);
                s = NATS_ERR;
                break;
            }
            if ((int)(env->subs[i].count) != env->numPubMessages)
            {
                fprintf(stderr, "Error: count is %" PRId64 " for sub %d, expected %d\n", env->subs[i].count, i, env->numPubMessages);
                s = NATS_ERR;
                break;
            }

            int64_t dur = env->subs[i].closedTimestamp - start;
            if (dur > w)
                w = dur;
            if ((dur < b) || (b == 0))
                b = dur;
            a += dur;
        }
    }
    natsMutex_Unlock(env->mu);

    // cleanup
    for (int i = 0; i < env->numSubs; i++)
        natsSubscription_Destroy(env->subs[i].sub);
    natsConnection_Destroy(nc);
    natsOptions_Destroy(opts);
    _stopServer(pid);
    nats_CloseAndWait(0);

    *best = (int)b;
    *avg = (int)(a / env->numSubs);
    *worst = (int)w;

    return s;
}

static void _onMessage(natsConnection *nc, natsSubscription *sub, natsMsg *msg, void *closure)
{
    subState *ss = (subState *)closure;

#ifndef _WIN32
    if (ss->env->delayNano > 0)
    {
        struct timespec wait = {0, ss->env->delayNano};
        nanosleep(&wait, NULL);
    }
#endif

    char buf[32];
    int len = natsMsg_GetDataLength(msg);
    if (len > 31)
        len = 31;

    strncpy(buf, natsMsg_GetData(msg), len);
    buf[len] = '\0';
    int64_t val = atoi(buf);

    ss->sum += val;
    ss->xor ^= val;
    ss->count++;

    natsMsg_Destroy(msg);
}

static void _onComplete(void *closure)
{
    subState *ss = (subState *)closure;
    natsMutex_Lock(ss->env->mu);
    ss->closedTimestamp = nats_Now();
    natsMutex_Unlock(ss->env->mu);
}

static natsStatus _publish(natsConnection *nc, const char *subject, ENV *env)
{
    natsStatus s = NATS_OK;
    char buf[16];

    int flushAfter = env->progressiveFlush ? env->numPubMessages / (env->numSubs * 3) : // trigger
                         env->numPubMessages + 1;                                       // do not trigger
    for (int i = 0; i < env->numPubMessages; i++)
    {
        snprintf(buf, sizeof(buf), "%d", i);
        IFOK(s, natsConnection_PublishString(nc, subject, buf));

        if (((i != 0) && ((i % flushAfter) == 0)) || // progressive flush
            (i == (env->numPubMessages - 1)))        // last message in batch
        {
            IFOK(s, natsConnection_Flush(nc));
        }
    }

    return s;
}

static natsStatus _inject(natsConnection *nc, const char *subject, ENV *env)
{
    natsStatus s = NATS_OK;
    natsMsg *m = NULL;
    char buf[16];

    for (int i = 0; i < env->numPubMessages; i++)
    {
        for (int n = 0; n < env->numSubs; n++)
        {
            snprintf(buf, sizeof(buf), "%d", i);

            s = natsMsg_Create(&m, subject, NULL, buf, (int)strlen(buf));
            natsSubscription *sub = env->subs[n].sub;
            m->sub = sub;
            nats_lockSubAndDispatcher(sub);
            IFOK(s, natsSub_enqueueUserMessage(sub, m));
            nats_unlockSubAndDispatcher(sub);
        }
    }

    return s;
}

static uint64_t _expectedSum(int N)
{
    uint64_t sum = 0;
    for (int64_t i = 0; i < N; i++)
        sum += i;
    return sum;
}

static uint64_t _expectedXOR(int N)
{
    uint64_t xor = 0;
    for (int64_t i = 0; i < N; i++)
        xor ^= i;
    return xor;
}

static void _onError(natsConnection *nc, natsSubscription *sub, natsStatus err, void *closure)
{
    int64_t dropped = 0;
    natsSubscription_GetDropped(sub, (int64_t *)&dropped);
    printf("Async error: sid:%" PRId64 ", dropped:%" PRId64 ": %u - %s\n", sub->sid, dropped, err, natsStatus_GetText(err));
}<|MERGE_RESOLUTION|>--- conflicted
+++ resolved
@@ -96,37 +96,21 @@
 {
     threadConfig threads[] = {
         {false, 1},
-<<<<<<< HEAD
-        {true, 1},
-        {true, 2},
-=======
->>>>>>> 5d7ea82f
         {true, 5},
         {true, 11},
         {true, 23},
         {true, 47},
-<<<<<<< HEAD
-        {true, 90},
-    };
-
-    int subs[] = {1, 2, 23, 47, 83};
-=======
         {true, 91},
     };
 
     int subs[] = {1, 2, 23, 47, 81, 120};
->>>>>>> 5d7ea82f
 
     ENV env = {
         .pubf = _publish,
         .progressiveFlush = true,
     };
 
-<<<<<<< HEAD
-    RUN_MATRIX(threads, subs, 50 * 1000, &env);
-=======
     RUN_MATRIX(threads, subs, 100 * 1000, &env);
->>>>>>> 5d7ea82f
 }
 
 // This benchmark injects the messages directly into the relevant queue for
@@ -135,16 +119,11 @@
 {
     // threadConfig threads[] = {
     //     {false, 1}, // 1 is not used in this case, just to quiet nats_SetMessageDeliveryPoolSize
-<<<<<<< HEAD
-    //     {true, 2},
-    //     {true, 7},
-=======
     //     {true, 1},
     //     {true, 2},
     //     {true, 3},
     //     {true, 7},
     //     {true, 11},
->>>>>>> 5d7ea82f
     //     {true, 19},
     //     {true, 163},
     // };
@@ -175,14 +154,10 @@
 //         {true, 1},
 //         {true, 2},
 //         {true, 3},
-<<<<<<< HEAD
-//         {true, 79},
-=======
 //         {true, 7},
 //         {true, 11},
 //         {true, 79},
 //         {true, 163},
->>>>>>> 5d7ea82f
 //     };
 
 //     int subs[] = {1, 3, 7, 23, 83, 163, 499};
