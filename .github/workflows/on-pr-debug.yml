name: "PR"
on:
  pull_request:

permissions:
  contents: write # so it can comment

jobs:
  # Ubuntu:
  #   name: "Ubuntu"
  #   strategy:
  #     fail-fast: false
  #     matrix:
  #       compiler: [gcc, clang]
  #   uses: ./.github/workflows/build-test.yml
  #   with:
  #     compiler: ${{ matrix.compiler }}
  #     server_version: main
  #     type: Debug

  # coverage:
  #   name: "Coverage"
  #   uses: ./.github/workflows/build-test.yml
  #   with:
  #     coverage: ON
  #     server_version: main
  #     type: Debug
  #   secrets:
  #     CODECOV_TOKEN: ${{ secrets.CODECOV_TOKEN }}

  # coverage-pooled:
  #   name: "Coverage (pooled delivery)"
  #   uses: ./.github/workflows/build-test.yml
  #   with:
  #     coverage: ON
  #     server_version: main
  #     type: Debug
  #     lib_msg_delivery: ON
  #   secrets:
  #     CODECOV_TOKEN: ${{ secrets.CODECOV_TOKEN }}

  # dev-mode:
  #   name: "DEV_MODE"
  #   uses: ./.github/workflows/build-test.yml
  #   with:
  #     dev_mode: ON
  #     server_version: main
  #     type: Debug
  #     verbose_test_output: ON
  #     verbose_make_output: ON

<<<<<<< HEAD
  sanitize:
    name: "Sanitize"
    strategy:
      fail-fast: false
      matrix:
        compiler: [gcc, clang]
        sanitize: [address, thread]
        pooled_delivery: [ON, OFF]
    uses: ./.github/workflows/build-test.yml
    with:
      server_version: main
      type: RelWithDebInfo
      compiler: ${{ matrix.compiler }}
      sanitize: ${{ matrix.sanitize }}
      lib_msg_delivery: ${{ matrix.pooled_delivery }}

  san-addr-deadline:
    name: "Sanitize address (lib_write_deadline)"
    uses: ./.github/workflows/build-test.yml
    with:
      type: RelWithDebInfo
      sanitize: address
      server_version: main
      lib_write_deadline: ON
=======
  # sanitize:
  #   name: "Sanitize"
  #   strategy:
  #     fail-fast: false
  #     matrix:
  #       compiler: [gcc, clang]
  #       sanitize: [address, thread]
  #       pooled_delivery: [ON, OFF]
  #   uses: ./.github/workflows/build-test.yml
  #   with:
  #     server_version: main
  #     type: Debug
  #     compiler: ${{ matrix.compiler }}
  #     sanitize: ${{ matrix.sanitize }}
  #     lib_msg_delivery: ${{ matrix.pooled_delivery }}

  # san-addr-deadline:
  #   name: "Sanitize address (lib_write_deadline)"
  #   uses: ./.github/workflows/build-test.yml
  #   with:
  #     type: Debug
  #     sanitize: address
  #     server_version: main
  #     lib_write_deadline: ON
>>>>>>> 5d7ea82f

  bench:
    name: "Benchmark"
    strategy:
      fail-fast: false
      matrix:
        compiler: [gcc, clang]
    uses: ./.github/workflows/build-test.yml
    with:
      server_version: main
      compiler: ${{ matrix.compiler }}
      benchmark: ON
      type: Release

  # Windows:
  #   name: "Windows"
  #   runs-on: windows-latest
  #   steps:
  #     - name: Export GitHub Actions cache environment variables
  #       uses: actions/github-script@v7
  #       with:
  #         script: |
  #           core.exportVariable('ACTIONS_CACHE_URL', process.env.ACTIONS_CACHE_URL || '');
  #           core.exportVariable('ACTIONS_RUNTIME_TOKEN', process.env.ACTIONS_RUNTIME_TOKEN || '');

  #     - name: Checkout nats.c
  #       uses: actions/checkout@v4

  #     - name: Build
  #       env:
  #         VCPKG_BINARY_SOURCES: "clear;x-gha,readwrite"
  #       run: |
  #         cmake -B build -S . -DCMAKE_BUILD_TYPE=Debug -DNATS_BUILD_STREAMING=OFF
  #         cmake --build build

  #     - name: Test
  #       shell: bash
  #       run: |
  #         cd build
  #         # Download latest nats-server
  #         rel="latest" # TODO: parameterize
  #         if [ "$rel" = "latest" ]; then
  #           rel=$(curl -s https://api.github.com/repos/nats-io/nats-server/releases/latest | jq -r '.tag_name')
  #         fi
  #         if [ "$rel" != "${rel#v}" ] && wget https://github.com/nats-io/nats-server/releases/download/$rel/nats-server-$rel-windows-amd64.tar.gz; then
  #           tar -xzf nats-server-$rel-linux-amd64.tar.gz
  #           cp nats-server-$rel-windows-amd64/nats-server.exe ../deps/nats-server/nats-server.exe
  #         else
  #           for c in 1 2 3 4 5
  #           do
  #             echo "Attempt $c to download binary for main"
  #             rm -f ./nats-server
  #             curl -sf "https://binaries.nats.dev/nats-io/nats-server/v2@$rel" | PREFIX=. sh
  #             # We are sometimes getting nats-server of size 0. Make sure we have a
  #             # working nats-server by making sure we get a version number.
  #             mv ./nats-server ./nats-server.exe
  #             v="$(./nats-server.exe -v)"
  #             if [ "$v" != "" ]; then
  #               break
  #             fi
  #           done
  #           mkdir -p ../deps/nats-server
  #           mv ./nats-server.exe ../deps/nats-server/nats-server.exe
  #         fi
  #         export PATH=../deps/nats-server:$PATH
  #         export NATS_TEST_SERVER_VERSION="$(nats-server -v)"
  #         ctest -L test -C Debug --timeout 60 --output-on-failure --repeat until-pass:3<|MERGE_RESOLUTION|>--- conflicted
+++ resolved
@@ -49,7 +49,6 @@
   #     verbose_test_output: ON
   #     verbose_make_output: ON
 
-<<<<<<< HEAD
   sanitize:
     name: "Sanitize"
     strategy:
@@ -74,32 +73,6 @@
       sanitize: address
       server_version: main
       lib_write_deadline: ON
-=======
-  # sanitize:
-  #   name: "Sanitize"
-  #   strategy:
-  #     fail-fast: false
-  #     matrix:
-  #       compiler: [gcc, clang]
-  #       sanitize: [address, thread]
-  #       pooled_delivery: [ON, OFF]
-  #   uses: ./.github/workflows/build-test.yml
-  #   with:
-  #     server_version: main
-  #     type: Debug
-  #     compiler: ${{ matrix.compiler }}
-  #     sanitize: ${{ matrix.sanitize }}
-  #     lib_msg_delivery: ${{ matrix.pooled_delivery }}
-
-  # san-addr-deadline:
-  #   name: "Sanitize address (lib_write_deadline)"
-  #   uses: ./.github/workflows/build-test.yml
-  #   with:
-  #     type: Debug
-  #     sanitize: address
-  #     server_version: main
-  #     lib_write_deadline: ON
->>>>>>> 5d7ea82f
 
   bench:
     name: "Benchmark"
